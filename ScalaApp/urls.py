from django.conf import settings
from django.conf.urls.static import static
from django.contrib.auth.views import LoginView
from django.urls import include, path

from UserDetails import views as UDviews, admin

urlpatterns = [
    path('admin/', admin.site.urls),
    path('credit/', include('CreditManagement.urls')),
    path('site/', include('General.urls')),
    path('', include('Dining.urls')),
    # Quadrivium OpenID Connect
    path('oidc/', include('mozilla_django_oidc.urls')),
<<<<<<< HEAD
    path('accounts/', include('UserDetails.urls')),
    path('accounts/', include('allauth.urls')),
] + static(settings.MEDIA_URL, document_root=settings.MEDIA_ROOT)
=======
] + static(settings.MEDIA_URL, document_root=settings.MEDIA_ROOT)
>>>>>>> 57c10129
<|MERGE_RESOLUTION|>--- conflicted
+++ resolved
@@ -12,10 +12,6 @@
     path('', include('Dining.urls')),
     # Quadrivium OpenID Connect
     path('oidc/', include('mozilla_django_oidc.urls')),
-<<<<<<< HEAD
     path('accounts/', include('UserDetails.urls')),
     path('accounts/', include('allauth.urls')),
-] + static(settings.MEDIA_URL, document_root=settings.MEDIA_ROOT)
-=======
-] + static(settings.MEDIA_URL, document_root=settings.MEDIA_ROOT)
->>>>>>> 57c10129
+] + static(settings.MEDIA_URL, document_root=settings.MEDIA_ROOT)