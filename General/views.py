<<<<<<< HEAD
from django.views.generic import View, ListView
from django.http import HttpResponseForbidden, Http404, HttpResponse
=======
from django.views.generic import View, ListView, TemplateView
>>>>>>> 1b7a29fe
from django.shortcuts import render
from django.db.models import ObjectDoesNotExist
from django.template.loader import get_template, TemplateDoesNotExist
from django.utils import timezone
from datetime import datetime

from .models import SiteUpdate, PageVisitTracker
from UserDetails.models import Association


class SiteUpdateView(ListView):
    template_name = "general/site_updates.html"
    paginate_by = 4

    def get_queryset(self):
        return SiteUpdate.objects.order_by('-date').all()

    def get_context_data(self, **kwargs):
        context = super().get_context_data(**kwargs)
        try:
            latest_update = SiteUpdate.objects.latest('date').date
        except ObjectDoesNotExist:
            latest_update = timezone.now()

        context['latest_visit'] = PageVisitTracker.get_latest_visit('updates', self.request.user, update=True)
        context['latest_update'] = latest_update

        return context

    @staticmethod
    def has_new_update(user):
        """
        Checks whether a new update for the given user is present
        :param user:
        :return:
        """
        visit_timestamp = PageVisitTracker.get_latest_visit('updates', user)
        if visit_timestamp is None:
            return False
        return SiteUpdate.objects.latest('date').date > visit_timestamp


class BugReportView(View):
    template = "general/bugreport.html"
    context = {}

    def get(self, request):
        self.context["Sourcepage"] = request.GET.get('source', '')
        return render(request, self.template, self.context)


class HelpPageView(View):
    template = "general/help_layout.html"
    context = {}

    def get(self, request):
        return render(request, self.template, self.context)


class RulesPageView(View):
    template = "general/rules_and_regulations.html"
    context = {}
    change_date = timezone.make_aware(datetime(2019, 4, 14, 22, 20))

    def get(self, request):
        # Store the recent updates/visit data in the local context
        if request.user.is_authenticated:
            self.context['latest_visit'] = PageVisitTracker.get_latest_visit('rules', request.user, update=True)
        self.context['latest_update'] = self.change_date

        return render(request, self.template, self.context)

    @staticmethod
    def has_new_update(user):
        """
        Checks whether a new update for the given user is present
        :param user:
        :return:
        """
        visit_timestamp = PageVisitTracker.get_latest_visit('rules', user)
        if visit_timestamp is None:
            return False

        return RulesPageView.change_date > visit_timestamp


class UpgradeBalanceInstructionsView(TemplateView):
    template_name = "credit_management/balance_upgrade_instructions.html"

    def get_context_data(self, **kwargs):
        context = super().get_context_data(**kwargs)
        if self.request.user.is_authenticated:
            # Separated for a possible prefilter to be implemented later (e.g. if active in kitchen)
            associations = Association.objects.order_by('slug')
            context['user_associations'] = associations.filter(usermembership__related_user=self.request.user)
            context['other_associations'] = associations. \
                exclude(id__in=context['user_associations'].values_list('id', flat=True))
        else:
            context['other_associations'] = Association.objects.all()

<<<<<<< HEAD
        return render(request, self.template, self.context)


class EmailTemplateView(View):
    """
    A view to test mail templates with.
    The contentfactory class inside ensures that when an object does not reside in the context,
    it prints the query name instead
    """

    class ContentFactory(dict):
        """
        A dictionary that either returns the content, or a new dictionary with the name of the searched content
        Used to replace unfound content in the template with the original name
        """
        def __init__(self, name="", dictionary={}):
            self._dict = dictionary
            self._name = name

        def __getattr__(self, key):
            return self[key]

        def __getitem__(self, key):
            item = self._dict.get(key, None)
            if item is None:
                return EmailTemplateView.create_new_factory(name="{name}.{key}".format(name=self._name, key=key))
            else:
                return item

        def __contains__(self, item):
            # All objects exist, either in the dictionary, or a new one is created
            return True

        def __str__(self):
            return "-{}-".format(self._name)

        def __repr__(self):
            return self._dict.__str__()

        def __setitem__(self, key, value):
            self._dict[key] = value

    @staticmethod
    def create_new_factory(name=""):
        return EmailTemplateView.ContentFactory(name=name)

    def get(self, request):
        if not request.user.is_superuser:
            return HttpResponseForbidden("You do not have permission to view this")

        template_location = request.GET.get('template', None) + ".html"

        try:
            template = get_template(template_location, using='EmailTemplates')
        except TemplateDoesNotExist:
            return Http404("Given template name not found")

        context = self.ContentFactory(dictionary=request.GET.dict())
        context['request'] = request
        context['user'] = request.user
        return render(None, template_location, context, using='EmailTemplates')

=======
        return context
>>>>>>> 1b7a29fe
<|MERGE_RESOLUTION|>--- conflicted
+++ resolved
@@ -1,9 +1,5 @@
-<<<<<<< HEAD
-from django.views.generic import View, ListView
+from django.views.generic import View, ListView, TemplateView
 from django.http import HttpResponseForbidden, Http404, HttpResponse
-=======
-from django.views.generic import View, ListView, TemplateView
->>>>>>> 1b7a29fe
 from django.shortcuts import render
 from django.db.models import ObjectDoesNotExist
 from django.template.loader import get_template, TemplateDoesNotExist
@@ -104,8 +100,7 @@
         else:
             context['other_associations'] = Association.objects.all()
 
-<<<<<<< HEAD
-        return render(request, self.template, self.context)
+        return context
 
 
 class EmailTemplateView(View):
@@ -167,6 +162,3 @@
         context['user'] = request.user
         return render(None, template_location, context, using='EmailTemplates')
 
-=======
-        return context
->>>>>>> 1b7a29fe
