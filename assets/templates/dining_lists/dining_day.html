{% extends 'base.html' %}
{% load staticfiles %}
{% load humanize %}
{% load form_extras %}

{% block title %}Scala Dining {{ date }}{% endblock %}

{% block head %}
    <link rel="stylesheet" href="{% static 'css/dining.css' %}">
{% endblock %}

{% block content %}
    <div class="col-12 row p-0 m-0">

        {% if previous_date %}
            <a href="{% url 'day_view' day=previous_date.day month=previous_date.month year=previous_date.year %}"
               class="col-2 btn btn-outline-primary">Back</a>
        {% else %}
            <a class="col-2"></a>
        {% endif %}

        <div class="text-center col-8 py-1 h5
            {% if is_today %} font-bold {% endif %}">
            <span class="align-middle">{{ date|date|capfirst }}</span>
        </div>

        {% if next_date %}
            <a href="{% url 'day_view' year=next_date.year month=next_date.month day=next_date.day %}"
               class="col-2 btn btn-outline-primary">Next</a>
        {% else %}
<<<<<<< HEAD
            <a class="col-2 btn btn-block btn-disabled btn-blank">&#x25B6;</a>
=======
            <a class="col-2"></a>
>>>>>>> d4c32514
        {% endif %}
    </div>

    {% if Announcements %}
        {% for Announcement in Announcements %}
            {% include 'snippets/snippet_dining_day_announcement' %}
        {% endfor %}

    {% endif %}

    <div class="col-12 row m-0 px-0 py-3">
        {% for slot in dining_lists %}
            <div class="col-12 row mx-0 my-2 {% if interactive %}py-4 slot{% endif %}">
                <div class="col-2 slot_image"
                        {% if slot.association %}
                     style="background-image: url({{ slot.association.associationdetails.image.url }})"
                        {% endif %}>

                </div>
                <div class="col-8">
                    <div class="text-size-5">
                        {% if slot.claimed_by %}
                            {{ slot.claimed_by }}
                        {% else %}
                            Slot is unclaimed!
                        {% endif %}</div>
                    <div class="text-size-4">{{ slot.dish }}</div>
                    <br>
                    <div class="text-size-3">{{ slot.dining_entries.count }}/{{ slot.max_diners }} diners - Serve
                        time: {{ slot.serve_time }}</div>
                </div>

                {% if interactive %}
                    {% with slot|can_join_slot:request.user as can_join %}
                        {% if not slot.is_open and slot|is_on_slot:request.user %}
                            <div class="col-2 slot-signed"></div>
                        {% endif %}

                        {% url 'slot_details' day=date.day month=date.month year=date.year identifier=slot.association.associationdetails.shorthand as url %}
                        <a class="slot-back btn {% if slot|is_on_slot:request.user %} slot-back-active {% endif %}
                " href={{ url }}></a>
                        {% if can_join %}
                            {% url 'entry_add' day=date.day month=date.month year=date.year identifier=slot.association.associationdetails.shorthand as url %}
                            <form method="post" action="{{ url }}?next={{ request.path_info }}" class="col-2">
                                {% csrf_token %}
                                <button type="submit" class="btn-block btn btn-primary slot-signup"
                                        style="height: 100%;"></button>
                            </form>

                        {% elif slot|is_on_slot:request.user and slot.is_open %}
                            {% url 'entry_remove' day=date.day month=date.month year=date.year identifier=slot.association.associationdetails.shorthand as url %}
                            <form method="post" action="{{ url }}?next={{ request.path_info }}" class="col-2">
                                {% csrf_token %}
                                <button type="submit" class="btn-block btn btn-primary slot-unlist" style="height: 100%;"></button>
                            </form>
                        {% endif %}
                    {% endwith %}
                {% endif %}
            </div>
        {% endfor %}
    </div>
    {% if can_create_slot %}
        <a href="{% url 'new_slot' year=date.year month=date.month day=date.day %}"
           class="col-12 btn btn-block btn-primary">Create and claim a new slot</a>
    {% endif %}


{% endblock %}<|MERGE_RESOLUTION|>--- conflicted
+++ resolved
@@ -28,11 +28,7 @@
             <a href="{% url 'day_view' year=next_date.year month=next_date.month day=next_date.day %}"
                class="col-2 btn btn-outline-primary">Next</a>
         {% else %}
-<<<<<<< HEAD
-            <a class="col-2 btn btn-block btn-disabled btn-blank">&#x25B6;</a>
-=======
             <a class="col-2"></a>
->>>>>>> d4c32514
         {% endif %}
     </div>
 
@@ -45,6 +41,9 @@
 
     <div class="col-12 row m-0 px-0 py-3">
         {% for slot in dining_lists %}
+            
+            <!--{% include 'dining_lists/snippet_diningslot.html' %}-->
+            
             <div class="col-12 row mx-0 my-2 {% if interactive %}py-4 slot{% endif %}">
                 <div class="col-2 slot_image"
                         {% if slot.association %}
