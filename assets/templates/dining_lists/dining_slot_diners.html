{% extends 'dining_lists/dining_slot.html' %}
{% load staticfiles %}

{% load form_extras %}


{% block details %}

    <div class="row col-12 m-0 p-0 p-md-2 py-2 text-size-3">
        <div class="{% if can_delete_all or can_delete_some %} col-10 col-sm-11 {% else %} col-12 {% endif %}">
            <div class="row pr-2">
                <div class="col-12 col-md-6 p-0 show-md"><b>Name</b></div>
                <div class=" text-center col-12 col-md-6 d-none d-md-flex">
                        <div class="col-3 p-0"><b>Shopped</b></div>
                        <div class="col-3 p-0"><b>Cooked</b></div>
                        <div class="col-3 p-0"><b>Cleaned</b></div>
                        <div class="col-3 p-0"><b>Paid</b></div>
                </div>
            </div>
        </div>
        {% if can_delete_all or can_delete_some %}
<<<<<<< HEAD
            <div class="col-2 col-sm-1 p-0 text-center">Remove</div>
=======
        <div class="col-2 col-sm-1 p-0 text-center"><b>Remove</b></div>
>>>>>>> d4c32514
        {% endif %}
    </div>

    <form method="post" class="col-12 p-0">
        {% csrf_token %}
        {% for entry in entries %}
            <hr class="col-12 m-0">

            <div class="row col-12 m-0 p-0 p-md-2 py-2 diningentry
    {% if entry.user == request.user and entry|get_class == "DiningEntry" %}diningentry-user{% endif %}">
                <div class="{% if can_delete_all or can_delete_some %} col-10 col-sm-11 {% else %} col-12 {% endif %}">
                    <div class="row pr-2">
                        {% if not entry.is_external %}
                            <div class="col-12 col-md-6 p-0">
                                {{ entry.user }}
                            </div>

                            <div class="text-size-2 text-center col-12 col-md-6 pr-3">
                                <div class="row dining-help-row">
                                    <div class="col-3 p-0">
                                        <input type="checkbox" id="{{ entry.id }}:shop"
                                               name="{{ entry.id }}:has_shopped"
                                                {% if entry.has_shopped %} checked {% endif %}
                                                {% if not can_edit_stats %} disabled {% endif %}>
                                        <label for="{{ entry.id }}:shop"
                                               class="btn btn-checkbox dining_stat dining-shop"></label>
                                    </div>
                                    <div class="col-3 p-0">
                                        <input type="checkbox" id="{{ entry.id }}:cook" name="{{ entry.id }}:has_cooked"
                                                {% if entry.has_cooked %} checked {% endif %}
                                                {% if not can_edit_stats %} disabled {% endif %}>
                                        <label for="{{ entry.id }}:cook"
                                               class="btn btn-checkbox dining_stat dining-cook"></label>
                                    </div>
                                    <div class="col-3 p-0">
                                        <input type="checkbox" id="{{ entry.id }}:clean"
                                               name="{{ entry.id }}:has_cleaned"
                                                {% if entry.has_cleaned %} checked {% endif %}
                                                {% if not can_edit_stats %} disabled {% endif %}>
                                        <label for="{{ entry.id }}:clean"
                                               class="btn btn-checkbox dining_stat dining-cleaned"></label>
                                    </div>
                                    <div class="col-3 p-0">
                                        <input type="checkbox" id="{{ entry.id }}:paid" name="{{ entry.id }}:has_paid"
                                                {% if entry.has_paid %} checked {% endif %}
                                                {% if not can_edit_pay %} disabled {% endif %}>
                                        <label for="{{ entry.id }}:paid"
                                               class="btn btn-checkbox dining_stat dining-paid"></label>
                                    </div>
                                </div>
                            </div>

                        {% else %}
                            <div class="col-12 col-md-6 p-0">
                                {{ entry.external_name }}
                                <span class="text-size-2 show-md">Added by {{ entry.user }}</span>
                            </div>

                            <div class="col-12 col-md-6 pr-3">
                                <div class="row dining-help-row">
                                    <div class="col-9">
                                        <span class="hide-md text-size-3">Added by {{ entry.user }}</span>
                                    </div>
                                    <div class="offset-md-9 col-3 p-0">
                                        <input type="checkbox" id="{{ entry.id }}:paid" name="{{ entry.id }}:has_paid"
                                                {% if entry.has_paid %} checked {% endif %}
                                                {% if not can_edit_pay %} disabled {% endif %}>
                                        <label for="{{ entry.id }}:paid"
                                               class="btn btn-checkbox dining_stat dining-paid"></label>
                                    </div>
                                </div>
                            </div>
                        {% endif %}
                    </div>
                </div>
                {# See for if statement ordering: https://docs.djangoproject.com/en/2.1/ref/templates/builtins/#if #}
                {% if can_delete_all or is_open and can_delete_some and request.user == entry.user %}
                    {% url 'entry_remove' day=date.day month=date.month year=date.year identifier=dining_list.association.associationdetails.shorthand entry_id=entry.id as remove_url %}
                    <!-- HACK ALERT HACK ALERT -->
                    <button type="button" class="col-2 col-sm-1 btn btn-block" id="delete{{ entry.id }}">
                        <i class="fas fa-trash-alt fa-fw"></i>
                    </button>
                    <script>
                        document.addEventListener("DOMContentLoaded", function (event) {
                            $("#delete{{ entry.id }}").click(function (e) {
                                var form = $('<form method="post" action="{{ remove_url }}"></form>');
                                form.append('{% csrf_token %}');
                                $("body").append(form);
                                form.submit();
                            });
                        });
                    </script>
                {% endif %}
            </div>

        {% endfor %}
        <hr class="col-12 mt-0">
        <div class="row col-12 m-0 p-0 p-md-2 py-2 text-size-3">
            <div class="{% if can_delete_all or can_delete_some %} col-12 col-sm-11 {% else %} col-12 {% endif %} pl-sm-0">
                <div class="row pr-2">
                    {% if user_can_add_others %}
                        <div class="col-12 col-sm-6 order-1 order-sm-0 p-0 px-sm-2">
                            <a class="btn btn-primary btn-block" href="
                            {% url 'entry_add' day=date.day month=date.month year=date.year identifier=dining_list.association.associationdetails.shorthand %}">
                                + Add diner</a>
                        </div>
                    {% endif %}
                    {% if can_edit_stats or can_edit_pay %}
                        <input type="submit" class="btn btn-block btn-primary col-12 col-sm-6 mt-0 mb-2
                            {% if not is_open and not user_can_add_others %} offset-sm-6 {% endif %}"
                               value="Update user stats"/>
                    {% endif %}
                </div>
            </div>
        </div>
    </form>
{% endblock details %}

<|MERGE_RESOLUTION|>--- conflicted
+++ resolved
@@ -19,11 +19,7 @@
             </div>
         </div>
         {% if can_delete_all or can_delete_some %}
-<<<<<<< HEAD
-            <div class="col-2 col-sm-1 p-0 text-center">Remove</div>
-=======
-        <div class="col-2 col-sm-1 p-0 text-center"><b>Remove</b></div>
->>>>>>> d4c32514
+            <div class="col-2 col-sm-1 p-0 text-center"><b>Remove</b></div>
         {% endif %}
     </div>
 
@@ -31,6 +27,7 @@
         {% csrf_token %}
         {% for entry in entries %}
             <hr class="col-12 m-0">
+            <!--{% include 'dining_lists/snippet_dining_entry.html' %}-->
 
             <div class="row col-12 m-0 p-0 p-md-2 py-2 diningentry
     {% if entry.user == request.user and entry|get_class == "DiningEntry" %}diningentry-user{% endif %}">
