{% extends 'accounts/associations_base.html' %}

{% block tab_site_credits %} active{% endblock %}

{% block details %}
    <p>
        <a href="{% url 'association_site_transaction_add' slug=association.slug %}"
           class="btn btn-primary">
            <i class="fas fa-plus"></i> New site-wide transaction
        </a>
    </p>
    <h3>Associations</h3>
    <div class="table-responsive">
        <table class="table table-sm">
            <thead>
            <tr>
                <th scope="col">Association</th>
                <th scope="col" class="text-right w-25">Balance</th>
                <th scope="col" class="text-right w-25">#</th>
            </tr>
            </thead>
            <tbody>
            {% for a in associations %}
                <tr>
                    <td>{{ a.name }}</td>
                    <td class="text-right">{{ a.account.get_balance }}</td>
                    <td class="text-right">
                        <a href="{% url 'association_site_credit_detail' association_name=association.slug pk=a.account.pk %}">
                            Details
                        </a>
                    </td>
                </tr>
            {% endfor %}
            </tbody>
        </table>
    </div>
    <h3>Bookkeeping accounts</h3>
    <p>
        These accounts are used for bookkeeping of site-wide money flows such as kitchen cost.
        If you need additional bookkeeping accounts, ask one of the site admins to add those.
        Create site-wide transactions to move money between bookkeeping or other accounts.
    </p>
    <div class="table-responsive">
        <table class="table table-sm">
            <thead>
            <tr>
                <th scope="col">Account</th>
                <th scope="col" class="text-right w-25">Balance</th>
                <th scope="col" class="text-right w-25">#</th>
            </tr>
            </thead>
            <tbody>
            {% for a in special_accounts %}
                <tr>
                    <td>
                        {{ a.get_special_display }}
                        <br>
                        <small class="text-muted">{{ a.get_special_description }}</small>
<<<<<<< HEAD
                        <br>
                        <a href="{% url 'association_site_credit_detail' slug=association.slug account_slug=a.special %}">
                            Account details
=======
                    </td>
                    <td class="text-right">{{ a.get_balance }}</td>
                    <td class="text-right">
                        <a href="{% url 'association_site_credit_detail' association_name=association.slug pk=a.pk %}">
                            Details
>>>>>>> 40d96618
                        </a>
                    </td>
                </tr>
            {% endfor %}
            </tbody>
        </table>
    </div>
{% endblock %}<|MERGE_RESOLUTION|>--- conflicted
+++ resolved
@@ -56,17 +56,11 @@
                         {{ a.get_special_display }}
                         <br>
                         <small class="text-muted">{{ a.get_special_description }}</small>
-<<<<<<< HEAD
-                        <br>
-                        <a href="{% url 'association_site_credit_detail' slug=association.slug account_slug=a.special %}">
-                            Account details
-=======
                     </td>
                     <td class="text-right">{{ a.get_balance }}</td>
                     <td class="text-right">
-                        <a href="{% url 'association_site_credit_detail' association_name=association.slug pk=a.pk %}">
+                        <a href="{% url 'association_site_credit_detail' slug=association.slug pk=a.pk %}">
                             Details
->>>>>>> 40d96618
                         </a>
                     </td>
                 </tr>
