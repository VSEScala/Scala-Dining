{% load staticfiles %}
{% load form_extras %}


<!DOCTYPE html>
<html lang="en">
<head>
    <meta charset="UTF-8">

    <meta name="viewport" content="width=device-width, initial-scale=1">
    <!--link rel="stylesheet" href="{% static 'css/bootstrap.min.css' %}"-->
    <link rel="stylesheet" href="{% static 'css/base_sizes.css' %}">
    <link rel="stylesheet" href="{% static 'css/base-colors.css' %}">
    <link rel="stylesheet" href="{% static 'css/dining.css' %}">
    <link rel="stylesheet" href="{% static 'css/header.css' %}">

    <title>{% block title %}Scala Dining {% endblock %}</title>
</head>
<body>

<div class="row m-0 header-main mb-3">
    <div class="col-12 row width-max-lg">
        <div class="header-title row">
            <div class="header-image"></div>
            <div class="show-sm">
                Scala Dining
            </div>
            <a href="{% url 'index' %}" class="header-title-link"></a>
        </div>
        <div class="header-personal row m-0">
            <div class="header-personal-text">
                {{ request.user }}<br>
                {% with request.user.usercredit.get_current_credits as credit %}
                    {% if credit < 0 %}
                        -&euro;{{ credit|multiply:-1 }}
                    {% else %}
                        &euro;{{ credit }}
                    {% endif %}
                {% endwith %}
            </div>
            <div class="header-personal-image"></div>
            <label for="header-dropdown" class="header-title-link"></label>
            <input type="checkbox" id="header-dropdown">
            <div class="header-dropdown">
                <hr>
                <a class="header-dropdown-line" href="{% url 'history_lists' %}">
                    <span href="#" class="header-dropdown-line-content" style="background-image: url(/static/images/History.png);">History</span>
                </a>
                <a class="header-dropdown-line" href="{% url 'history_credits' %}">
                    <span href="#" class="header-dropdown-line-content" style="background-image: url(/static/images/euro.png);">Credits</span>
                </a>
                <a class="header-dropdown-line" href="{% url 'settings' %}">
                    <span href="#" class="header-dropdown-line-content" style="background-image: url(/static/images/gear.png);">Settings</span>
                </a>
                {% if request.user.can_access_back %}
                    <a class="header-dropdown-line" href="{% url 'admin:index' %}" target="_blank">
                        <span href="#" class="header-dropdown-line-content">Control Panel</span>
                    </a>
                {% endif %}
                {% if request.user.groups.all.count > 0 %}
                    <hr>
                    {% for group in request.user.groups.all %}
                        <a class="header-dropdown-line" href="{% url 'association_credits' association_name=group.associationdetails.shorthand %}">
                            <span href="#" class="header-dropdown-line-content" style="background-image: url({{ group.associationdetails.image.url }})">
                                {{ group.associationdetails.shorthand }}</span>
                        </a>
                    {% endfor %}
                {% endif %}
                <hr>
                <a class="header-dropdown-line mb-4" href="{% url 'logout' %}">
                    <span class="header-dropdown-line-content" style="background-image: url(/static/images/logout.png);">Log out</span>
                </a>

            </div>
        </div>
    </div>
    {% if messages %}
        <div class="col-12 header-msg py-1">
            {% for message in messages %}
                <div {% if message.tags %} class="{{ message.tags }}"{% endif %}
                        {% if message.level == DEFAULT_MESSAGE_LEVELS.ERROR %} msg-warning {% endif %}>
                    <div class="width-max-lg">
                        {% if message.level < DEFAULT_MESSAGE_LEVELS.WARNING %}
                            &bull;
                        {% else %}
                            <span class="bold text-size-4">!</span>
                        {% endif %}
                        {{ message }}
                    </div>
                </div>
            {% endfor %}
        </div>
    {% endif %}
</div>



{% block header %}

{% endblock header %}


<div class="container">
    <div class="row width-max-lg text-size-md-5">
        <div class="col-12">
<<<<<<< HEAD
=======
            <!-- Content -->
>>>>>>> 2e6d4001
            {% block content %}
                EMPTY
            {% endblock %}
        </div>
    </div>
</div>

<!-- Debug info -->
<script>
    var sql_queries = {{ sql_queries|safe }};
    console.log(sql_queries);
</script>

</body>
</html><|MERGE_RESOLUTION|>--- conflicted
+++ resolved
@@ -103,10 +103,7 @@
 <div class="container">
     <div class="row width-max-lg text-size-md-5">
         <div class="col-12">
-<<<<<<< HEAD
-=======
             <!-- Content -->
->>>>>>> 2e6d4001
             {% block content %}
                 EMPTY
             {% endblock %}
