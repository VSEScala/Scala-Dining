{% extends 'base_no_navbar.html' %}
{% load credit_tags %}

{% block body %}
<<<<<<< HEAD
    <nav class="navbar navbar-expand navbar-dark bg-primary">
        <a href="{% url 'index' %}" class="navbar-brand mr-auto">
            <img src="/static/images/Scala_dining.png" height="40"></img>
            <span class="h3 d-none d-lg-inline"
                  style="line-height: 40px; vertical-align: middle; margin: 0 0 0 10px"> Scala Dining</span>
            <span class="h5 d-none d-md-inline d-lg-none"
                  style="line-height: 40px; vertical-align: middle; margin: 0 0 0 10px"> Scala Dining</span>
            <span class="text-warning" style="font-size: small"> beta</span>
        </a>
        <span class="navbar-text small text-right px-2">
            {{ user }}<br>
            {{ user.usercredit.balance|euro }}
        </span>
        <div class="navbar-nav">
            {% with justify="d-flex justify-content-between align-items-center" %}
                <div class="nav-item dropdown">
                    {# (mb-0 is needed to cancel the margin that gets added by h4) #}
                    <a class="nav-link dropdown-toggle h4 mb-0" href="#" data-toggle="dropdown">
                        <i class="fas fa-user"></i>
                        {% if user.requires_action %}
                            <span style="position: relative;">
=======
<!-- Navbar navbar-right -->

    <nav class="navbar navbar-dark bg-primary">

            <div class="navbar-header">
                <a href="{% url 'index' %}" class="navbar-brand">
                    <img src="/static/images/Scala_dining.png" height="40"></img>
                    <span class="h3 d-none d-lg-inline" style="line-height: 40px; vertical-align: middle; margin: 0 0 0 10px"> Scala Dining</span>
                    <span class="h5 d-none d-md-inline d-lg-none" style="line-height: 40px; vertical-align: middle; margin: 0 0 0 10px"> Scala Dining</span>
                    <span class="text-warning" style="font-size: small"> beta</span>
                </a>
            </div>
            <ul class="nav-user navbar-nav navbar-right" style="flex-direction: row">
                <li class="navbar-text small text-right px-2 align-middle">
                    {{ user }}<br>
                    {{ user.usercredit.balance|euro }}
                </li>
                <li class="dropdown p-1">
                    <a class="nav-link dropdown-toggle px-2 h4"
                       style="position: relative;"
                        href="#" id="navbardrop" data-toggle="dropdown">
                        <i class="fas fa-user"
                            {% if user.requires_action %}
                                style="padding-right: 5px;">
>>>>>>> def9fef9
                                <span class="badge badge-pill badge-warning"
                                      style="font-size: x-small; position: absolute; top: -5px; left: -8px">!</span>
                            </span>
                        {% endif %}
                    </a>
                    {# A slightly larger min-width to add space between the text and icons #}
                    <div class="dropdown-menu dropdown-menu-right" style="min-width: 10.5rem;">
                        <a class="dropdown-item {{ justify }}" href="{% url 'history_lists' %}">
                            History <i class="fas fa-history fa-fw"></i>
                        </a>
                        <a class="dropdown-item {{ justify }}" href="{% url 'credits:transaction_list' %}">
                            Transactions <i class="fas fa-euro-sign fa-fw"></i>
                        </a>
<<<<<<< HEAD
                        <a class="dropdown-item {{ justify }}" href="{% url 'account_profile' %}">
                            Profile <i class="fas fa-user fa-fw"></i>
=======
                        <a class="dropdown-item justify-content-between d-flex" href="{% url 'settings_account' %}">
                            <span>Settings</span><i class="fas fa-cog fa-fw"></i>
>>>>>>> def9fef9
                        </a>
                        {% if user.has_admin_site_access %}
                            <a class="dropdown-item {{ justify }}" href="{% url 'admin:index' %}" target="_blank">
                                Control panel <i class="fas fa-toolbox fa-fw"></i>
                            </a>
                        {% endif %}
                        {% if user.boards.count > 0 %}
                            <div class="dropdown-divider"></div>
                        {% endif %}
                        {% for association in user.boards %}
                            <a class="dropdown-item {{ justify }}"
                               href="{% url 'association_overview' association_name=association.slug %}">
                                <span>
                                    {{ association.slug }}
                                    {% if association.requires_action %}
                                        <span class="badge badge-pill badge-warning">!</span>
                                    {% endif %}
                                </span>
                                {% if association.image %}
                                    <i class="fas fa-fw">
                                        <img src="{{ association.image.url }}" class="w-100">
                                    </i>
                                {% endif %}
                            </a>
                        {% endfor %}
                        <div class="dropdown-divider"></div>
                        <form method="post" action="{% url 'account_logout' %}">
                            {% csrf_token %}
                            <button type="submit" class="dropdown-item {{ justify }}">
                                Log out <i class="fas fa-power-off fa-fw"></i>
                            </button>
                        </form>
                    </div>
                </div>
                <div class="nav-item dropdown">
                    {# (mb-0 is needed to cancel the margin that gets added by h4) #}
                    <a class="nav-link dropdown-toggle h4 mb-0" href="#" data-toggle="dropdown">
                        <i class="fas fa-info"></i>
                        {% if user.requires_information_rules or user.requires_information_updates %}
                            <span style="position: relative;">
                                <span class="badge badge-pill badge-warning"
                                      style="font-size: x-small; position: absolute; top: -5px; left: -6px">!</span>
                            </span>
                        {% endif %}
                    </a>
                    <div class="dropdown-menu dropdown-menu-right">
                        <a class="dropdown-item" href="{% url 'rules_and_regulations' %}">
                            Rules & Regulation
                            {% if user.requires_information_rules %}
                                <span class="badge badge-pill badge-warning">!</span>
                            {% endif %}
                        </a>
                        <a class="dropdown-item" href="{% url 'site_updates' %}">
                            News and Updates
                            {% if user.requires_information_updates %}
                                <span class="badge badge-pill badge-warning">!</span>
                            {% endif %}
                        </a>
                        <a class="dropdown-item" href="{% url 'site_bugreport' %}?source={{ request.get_full_path }}">
                            Report Bug
                        </a>
                    </div>
                </div>
            {% endwith %}
        </div>
    </nav>

    {% if messages %}
        <div class="container mt-3">
            {% for message in messages %}
                <div class="alert alert-{{ message.tags }} alert-dismissible" role="alert">
                    <button type="button" class="close" data-dismiss="alert" aria-label="Close">
                        <span aria-hidden="true">&times;</span>
                    </button>
                    {{ message }}
                </div>
            {% endfor %}
        </div>
    {% endif %}

    <div class="container mt-3">{% block content %}{% endblock %}</div>
{% endblock %}<|MERGE_RESOLUTION|>--- conflicted
+++ resolved
@@ -2,7 +2,6 @@
 {% load credit_tags %}
 
 {% block body %}
-<<<<<<< HEAD
     <nav class="navbar navbar-expand navbar-dark bg-primary">
         <a href="{% url 'index' %}" class="navbar-brand mr-auto">
             <img src="/static/images/Scala_dining.png" height="40"></img>
@@ -24,32 +23,6 @@
                         <i class="fas fa-user"></i>
                         {% if user.requires_action %}
                             <span style="position: relative;">
-=======
-<!-- Navbar navbar-right -->
-
-    <nav class="navbar navbar-dark bg-primary">
-
-            <div class="navbar-header">
-                <a href="{% url 'index' %}" class="navbar-brand">
-                    <img src="/static/images/Scala_dining.png" height="40"></img>
-                    <span class="h3 d-none d-lg-inline" style="line-height: 40px; vertical-align: middle; margin: 0 0 0 10px"> Scala Dining</span>
-                    <span class="h5 d-none d-md-inline d-lg-none" style="line-height: 40px; vertical-align: middle; margin: 0 0 0 10px"> Scala Dining</span>
-                    <span class="text-warning" style="font-size: small"> beta</span>
-                </a>
-            </div>
-            <ul class="nav-user navbar-nav navbar-right" style="flex-direction: row">
-                <li class="navbar-text small text-right px-2 align-middle">
-                    {{ user }}<br>
-                    {{ user.usercredit.balance|euro }}
-                </li>
-                <li class="dropdown p-1">
-                    <a class="nav-link dropdown-toggle px-2 h4"
-                       style="position: relative;"
-                        href="#" id="navbardrop" data-toggle="dropdown">
-                        <i class="fas fa-user"
-                            {% if user.requires_action %}
-                                style="padding-right: 5px;">
->>>>>>> def9fef9
                                 <span class="badge badge-pill badge-warning"
                                       style="font-size: x-small; position: absolute; top: -5px; left: -8px">!</span>
                             </span>
@@ -63,13 +36,8 @@
                         <a class="dropdown-item {{ justify }}" href="{% url 'credits:transaction_list' %}">
                             Transactions <i class="fas fa-euro-sign fa-fw"></i>
                         </a>
-<<<<<<< HEAD
-                        <a class="dropdown-item {{ justify }}" href="{% url 'account_profile' %}">
-                            Profile <i class="fas fa-user fa-fw"></i>
-=======
-                        <a class="dropdown-item justify-content-between d-flex" href="{% url 'settings_account' %}">
-                            <span>Settings</span><i class="fas fa-cog fa-fw"></i>
->>>>>>> def9fef9
+                        <a class="dropdown-item {{ justify }}" href="{% url 'settings_account' %}">
+                            Settings <i class="fas fa-cog fa-fw"></i>
                         </a>
                         {% if user.has_admin_site_access %}
                             <a class="dropdown-item {{ justify }}" href="{% url 'admin:index' %}" target="_blank">
