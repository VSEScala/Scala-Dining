--- conflicted
+++ resolved
@@ -4,7 +4,6 @@
 from .views import DayView, index
 
 urlpatterns = [
-<<<<<<< HEAD
     path('', index, name='index'),
     path('<int:day>/<int:month>/<int:year>/', include([
         path('', DayView.as_view(), name='day_view'),
@@ -18,22 +17,7 @@
             path('add/', views.EntryAddView.as_view(), name='entry_add'),
             path('add/<search>/', views.EntryAddView.as_view(), name='entry_add'),
             path('join/', views.SlotJoinView.as_view(), name='entry_join'),
+            path('change/', views.SlotInfoChangeView.as_view(), name='slot_change'),
         ])),
     ])),
-=======
-    path('<int:day>/<int:month>/<int:year>/', views.IndexView.as_view(), name='day_view'),
-    path('<int:day>/<int:month>/<int:year>/add', views.NewSlotView.as_view(), name='new_slot'),
-    path('<int:day>/<int:month>/<int:year>/<identifier>/', views.SlotInfoView.as_view(), name='slot_details'),
-    path('<int:day>/<int:month>/<int:year>/<identifier>/list', views.SlotListView.as_view(), name='slot_list'),
-    path('<int:day>/<int:month>/<int:year>/<identifier>/allergy', views.SlotAllergyView.as_view(), name='slot_allergy'),
-    path('<int:day>/<int:month>/<int:year>/<identifier>/remove/',
-         views.EntryRemoveView.as_view(), name='entry_remove'),
-    path('<int:day>/<int:month>/<int:year>/<identifier>/remove/<id>',
-         views.EntryRemoveView.as_view(), name='entry_remove'),
-    path('<int:day>/<int:month>/<int:year>/<identifier>/add', views.EntryAddView.as_view(), name='entry_add'),
-    path('<int:day>/<int:month>/<int:year>/<identifier>/add/<search>', views.EntryAddView.as_view(), name='entry_add'),
-    path('<int:day>/<int:month>/<int:year>/<identifier>/join', views.SlotJoinView.as_view(), name='entry_join'),
-    path('<int:day>/<int:month>/<int:year>/<identifier>/change', views.SlotInfoChangeView.as_view(), name='slot_change'),
-    path('', views.IndexView.as_view(), name='index'),
->>>>>>> ada40f4f
 ]