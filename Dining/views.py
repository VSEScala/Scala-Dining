import csv
from datetime import date

from django.contrib import messages
from django.contrib.auth.mixins import LoginRequiredMixin
from django.core.exceptions import NON_FIELD_ERRORS, PermissionDenied
from django.db.models import Q, Count
from django.http import Http404, HttpResponseRedirect, HttpResponseForbidden, HttpResponse
from django.shortcuts import redirect, get_object_or_404
from django.urls import reverse
from django.utils.http import is_safe_url
from django.utils.translation import gettext as _
from django.views.generic import TemplateView, View
from django.views.generic.base import ContextMixin
from django.views.generic.detail import SingleObjectMixin
from django.views.generic.edit import DeleteView

from Dining.datesequence import sequenced_date
from General.mail_control import send_templated_mass_mail, send_templated_mail
from .forms import *
from .models import *


def index(request):
    d = sequenced_date.upcoming()
    return redirect('day_view', year=d.year, month=d.month, day=d.day)


class DayMixin(object):
    """
    Adds useful thingies to context and self that have to do with the request date.
    """

    date = None

    def get_context_data(self, **kwargs):
        context = super(DayMixin, self).get_context_data(**kwargs)
        context['date'] = self.date
        # Nr of days between date and today
        context['date_diff'] = (self.date - date.today()).days
        return context

    def init_date(self):
        """
        Fetches the date from the request arguments.
        """
        if self.date:
            # Already initialized
            return
        try:
            self.date = sequenced_date.fromdate(date(self.kwargs['year'], self.kwargs['month'], self.kwargs['day']))
        except ValueError:
            raise Http404('Invalid date')

    def dispatch(self, request, *args, **kwargs):
        """
        Construct date before get/post is called.
        """
        self.init_date()
        return super().dispatch(request, *args, **kwargs)

    def reverse(self, *args, kwargs=None, **other_kwargs):
        """
        URL reverse which expands the date. See
        https://docs.djangoproject.com/en/2.1/ref/urlresolvers/#django.urls.reverse
        """
        kwargs = kwargs or {}
        kwargs['year'] = self.date.year
        kwargs['month'] = self.date.month
        kwargs['day'] = self.date.day
        return reverse(*args, kwargs=kwargs, **other_kwargs)


<<<<<<< HEAD
=======
class DiningListMixin(DayMixin):
    """
    Extends the day mixin with dining list thingies.
    """
    dining_list = None

    def get_context_data(self, **kwargs):
        context = super(DiningListMixin, self).get_context_data(**kwargs)
        context['dining_list'] = self.dining_list
        return context

    def init_dining_list(self):
        """
        Fetches the dining list using the request arguments.
        """
        if self.dining_list:
            # Already initialized
            return
        # Needs initialized date
        self.init_date()
        self.dining_list = get_object_or_404(DiningList, date=self.date, association__slug=self.kwargs['identifier'])

    def dispatch(self, request, *args, **kwargs):
        self.init_dining_list()
        return super().dispatch(request, *args, **kwargs)

    def reverse(self, *args, kwargs=None, **other_kwargs):
        kwargs = kwargs or {}
        kwargs['identifier'] = self.dining_list.association.slug
        return super().reverse(*args, kwargs=kwargs, **other_kwargs)


>>>>>>> b74a349e
class DayView(LoginRequiredMixin, DayMixin, TemplateView):
    """"
    This is the view responsible for the day index
    Task:
    -   display all occupied dining slots
    -   allow for additional dining slots to be made if place is available
    """

    template_name = "dining_lists/dining_day.html"

    def get_context_data(self, **kwargs):
        context = super().get_context_data(**kwargs)

        context['dining_lists'] = DiningList.objects.filter(date=self.date)
        context['Announcements'] = DiningDayAnnouncement.objects.filter(date=self.date)

        # Make the view clickable
        context['interactive'] = True

        return context


class DailyDinersCSVView(LoginRequiredMixin, View):
    """Returns a CSV file with all diners of that day."""

    def get(self, request, *args, **kwargs):

        # Only superusers can access this page
        if not request.user.is_superuser:
            return HttpResponseForbidden
        # Todo: allow access by permission
        # Todo: linkin in interface


        # Get the end date
        date_end = request.GET.get('to', None)
        if date_end:
            date_end = datetime.strptime(date_end, '%d/%m/%y')
        else:
            date_end = timezone.now()

        # Filter on a start date
        date_start = request.GET.get('from', None)
        if date_start:
            date_start = datetime.strptime(date_start, '%d/%m/%y')
        else:
            date_start = date_end


        # Count all dining entries in the given period
        entry_count = Count('diningentry',
                             filter=(Q(diningentry__dining_list__date__lte=date_end) &
                                     Q(diningentry__dining_list__date__gte=date_start)))

        # Annotate the counts to the user
        users = User.objects.annotate(diningentry_count=entry_count)
        users = users.filter(diningentry_count__gt=0)

        # Get the related membership objects for speed optimisation
        users.select_related('usermembership')

        # Get all associations
        associations = Association.objects.all()

        ### CREATE THE CSV FILE ###
        # Set up
        response = HttpResponse(content_type='text/csv')
        response['Content-Disposition'] = 'attachment; filename="association_members.csv"'
        csv_writer = csv.writer(response)

        # Write header
        header = ['Name', 'Joined']
        for association in associations:
            header += [association.name]

        csv_writer.writerow(header)

        # Write content
        for user in users:
            user_info = [user.get_full_name(), user.diningentry_count]

            # Get all associated memberships
            memberships = []
            for association in associations:
                if user.is_verified_member_of(association):
                    memberships.append(1)
                else:
                    memberships.append(0)

            csv_writer.writerow(user_info + memberships)

        # Return the CSV file
        return response


class NewSlotView(LoginRequiredMixin, DayMixin, TemplateView):
    """
    Creation page for a new dining list.
    """
    template_name = "dining_lists/dining_add.html"

    def get_context_data(self, **kwargs):
        context = super().get_context_data()
        context.update({
            'slot_form': CreateSlotForm(self.request.user, instance=DiningList(date=self.date))
        })
        return context

    def post(self, request, *args, **kwargs):
        context = self.get_context_data()

        context['slot_form'] = CreateSlotForm(request.user, request.POST, instance=DiningList(date=self.date))

        if context['slot_form'].is_valid():
            dining_list = context['slot_form'].save()
            messages.success(request, _("You successfully created a new dining list"))
            return redirect(dining_list)

        return self.render_to_response(context)


class UpdateSlotViewTrackerMixin:
    """ Updates the View tracker for the specific dining slot """

    def get_context_data(self, **kwargs):
        context = super().get_context_data(**kwargs)
        # Get the amount of messages
        context['comments_total'] = self.dining_list.diningcomment_set.count()
        # Get the amount of unread messages
        view_time = DiningCommentVisitTracker.get_latest_visit(user=self.request.user, dining_list=self.dining_list)
        if view_time is None:
            context['comments_unread'] = context['comments_total']
        else:
            context['comments_unread'] = self.dining_list.diningcomment_set.filter(timestamp__gte=view_time).count()

        return context


<<<<<<< HEAD
class DiningListMixin(DayMixin):
    """ Retrieves and stores the dining list in the view and template """
    dining_list = None

    def get_context_data(self, **kwargs):
        context = super(DiningListMixin, self).get_context_data(**kwargs)
        context['dining_list'] = self.dining_list
        return context

    def init_dining_list(self):
        """
        Fetches the dining list using the request arguments.
        """
        if self.dining_list:
            # Already initialized
            return
        # Needs initialized date
        self.init_date()
        self.dining_list = get_object_or_404(DiningList, date=self.date, association__slug=self.kwargs['identifier'])

    def dispatch(self, request, *args, **kwargs):
        self.init_dining_list()
        return super().dispatch(request, *args, **kwargs)

    def reverse(self, *args, kwargs=None, **other_kwargs):
        kwargs = kwargs or {}
        kwargs['identifier'] = self.dining_list.association.slug
        return super().reverse(*args, kwargs=kwargs, **other_kwargs)


=======
>>>>>>> b74a349e
class SlotMixin(LoginRequiredMixin, DiningListMixin, UpdateSlotViewTrackerMixin):
    """ Provides an initial mixin for dining slots """

    def get_context_data(self, **kwargs):
        return super(SlotMixin, self).get_context_data(**kwargs)


class EntryAddView(SlotMixin, TemplateView):
    template_name = "dining_lists/dining_entry_add.html"

    def get_context_data(self, **kwargs):
        context = super().get_context_data(**kwargs)
        context.update({
            'user_form': DiningEntryUserCreateForm(),
            'external_form': DiningEntryExternalCreateForm(),
        })
        return context

    def post(self, request, *args, **kwargs):
        """This post method always redirects, does not show the form again on validation errors, so that we don't have
        to write HTML for displaying these errors (they are already in a Django message)."""

        # Do form shenanigans
        if 'add_external' in request.POST:
            entry = DiningEntryExternal(user=request.user, dining_list=self.dining_list, created_by=request.user)
            form = DiningEntryExternalCreateForm(request.POST, instance=entry)
        else:
            entry = DiningEntryUser(dining_list=self.dining_list, created_by=request.user)
            form = DiningEntryUserCreateForm(request.POST, instance=entry)

        if form.is_valid():
            entry = form.save()
            # Construct success message
            if isinstance(entry, DiningEntryUser):
                if entry.user == request.user:
                    msg = _("You successfully joined the dining list")
                else:
                    # Set up the mail
                    subject = "You've been added to the dining list of {date}".format(date=entry.dining_list.date)
                    template = "dining/dining_list_entry_added_by"
                    context = {'entry': entry, 'dining_list': entry.dining_list}

                    # Send mail to the people on the dining list
                    send_templated_mail(subject=subject, template_name=template, context_data=context, recipient=entry.user)
                    msg = _("You successfully added {} to the dining list").format(entry.user.get_short_name())
            else:
                msg = _("You successfully added {} to the dining list").format(entry.name)
            messages.success(request, msg)
        else:
            # Apply error messages
            for field, errors in form.errors.items():
                for error in errors:
                    messages.error(request, "{}: {}".format(field, error) if field != NON_FIELD_ERRORS else error)

        # Redirect to next if provided, else to the diner list if successful, else to self
        next_url = request.GET.get('next')
        if next_url and is_safe_url(next_url, request.get_host()):
            return HttpResponseRedirect(next_url)
        if form.is_valid():
            # Todo: Check if user is on multiple dining lists today, then show warning?
            return HttpResponseRedirect(self.reverse('slot_list'))
        return HttpResponseRedirect(self.reverse('entry_add'))


class EntryDeleteView(LoginRequiredMixin, SingleObjectMixin, View):
    model = DiningEntry

    def post(self, request, *args,**kwargs):
        # Determine success message before it's actually deleted
        entry = self.get_object().get_subclass()
        if entry.is_internal() and entry.user == request.user:
            success_msg = "You are removed from the dining list"
        elif entry.is_external():
            if entry.user != request.user:
                # Set up the mail
                subject = "Your guest has been removed from the dining list of {date}".format(date=entry.dining_list.date)
                template = "dining/dining_list_entry_external_removed_by"
                context = {'entry': entry, 'dining_list': entry.dining_list, 'remover': request.user}

                # Send mail to the people on the dining list
                send_templated_mail(subject=subject, template_name=template, context_data=context, recipient=entry.user)

            success_msg = "The external diner is removed from the dining list"
        else:
            # Set up the mail
            subject = "You've been removed from the dining list of {date}".format(date=entry.dining_list.date)
            template = "dining/dining_list_entry_removed_by"
            context = {'entry': entry, 'dining_list': entry.dining_list, 'remover': request.user}

            success_msg = "The user is removed from the dining list"

        # Process deletion
        form = DiningEntryDeleteForm(entry, request.user, {})
        if form.is_valid():
            form.execute()

            if entry.user != request.user:
                # Send mail to the removed user
                send_templated_mail(subject=subject, template_name=template, context_data=context, recipient=entry.user)

            messages.success(request, success_msg)
        else:
            for error in form.non_field_errors():
                messages.error(request, error)

        # Go to next
        next_url = request.GET.get('next')
        if not next_url or not is_safe_url(next_url, request.get_host()):
            next_url = entry.dining_list.get_absolute_url()

        return HttpResponseRedirect(next_url)


class SlotListView(SlotMixin, TemplateView):
    template_name = "dining_lists/dining_slot_diners.html"

    def get_context_data(self, **kwargs):
        context = super().get_context_data(**kwargs)
        # Select related eliminates the extra queries during rendering of the template
        context['entries'] = self.dining_list.dining_entries\
            .select_related('user', 'diningentryuser','diningentryexternal').order_by('user__first_name')
        return context

    def post(self, request, *args, **kwargs):
        if not self.dining_list.is_owner(request.user):
            raise PermissionDenied

        # Check for edit conflict, not very elegant but this post method needs to be rewritten anyway
        conflict = False
        for entry in self.dining_list.dining_entries.all():
            entry = entry.get_subclass()
            if entry.is_internal():
                initial_shop = request.POST.get('initial_entry{}_shop'.format(entry.pk))
                if initial_shop and initial_shop != str(entry.has_shopped):
                        conflict = True
                        break
                initial_cook = request.POST.get('initial_entry{}_cook'.format(entry.pk))
                if initial_cook and initial_cook != str(entry.has_cooked):
                        conflict = True
                        break
                initial_clean = request.POST.get('initial_entry{}_clean'.format(entry.pk))
                if initial_clean and initial_clean != str(entry.has_cleaned):
                        conflict = True
                        break
            initial_paid = request.POST.get('initial_entry{}_paid'.format(entry.pk))
            if initial_paid and initial_paid != str(entry.has_paid):
                    conflict = True
                    break
        if conflict:
            messages.error(request, 'Someone else modified the stats while you were changing them, your changes have '
                                    'not been saved. We apologize for the inconvenience')
            return HttpResponseRedirect(self.reverse('slot_list'))

        # Get all the keys in the post and put all relevant ones in a list
        post_requests = []
        for key in request.POST:
            key = key.split(":")
            if len(key) == 2:
                post_requests.append(key)

        # Process payment for all entries
        entries = {}

        # For all entries in the dining list, set the paid value to false
        for entry in self.dining_list.dining_entries.all():
            entry.has_paid = False
            entries[str(entry.id)] = entry

        # Go over all keys in the request containing has_paid, adjust the state on that object
        for key in post_requests:
            if key[1] == "has_paid":
                try:
                    entries[key[0]].has_paid = True
                except KeyError:
                    # Entry doesn't exist any more
                    pass

        # save all has_paid values
        for entry in entries.values():
            entry.save()

        # Adjust the help stats
        entries = {}

        # For all entries in the dining list, set the values to false
        for entry in self.dining_list.internal_dining_entries():
            entry.has_shopped = False
            entry.has_cooked = False
            entry.has_cleaned = False
            entries[str(entry.id)] = entry

        # Go over all keys in the request containing has_paid, adjust the state on that object
        for key in post_requests:
            try:
                if key[1] == "has_shopped":
                    entries[key[0]].has_shopped = True
                elif key[1] == "has_cooked":
                    entries[key[0]].has_cooked = True
                elif key[1] == "has_cleaned":
                    entries[key[0]].has_cleaned = True
            except KeyError:
                # Entry doesn't exist any more
                pass

        # save all has_paid values
        for entry in entries.values():
            entry.save()

        return HttpResponseRedirect(self.reverse('slot_list'))


class SlotInfoView(SlotMixin, TemplateView):
    template_name = "dining_lists/dining_slot_info.html"

    def get_context_data(self, **kwargs):
        context = super().get_context_data(**kwargs)
        context['comments'] = self.dining_list.diningcomment_set.order_by('-pinned_to_top', 'timestamp').all()

        # Last visit
        context['last_visited'] = DiningCommentVisitTracker.get_latest_visit(
            user=self.request.user,
            dining_list=self.dining_list,
            update=True)

        from django.db.models import CharField
        from django.db.models.functions import Length
        CharField.register_lookup(Length)
        context['number_of_allergies'] = self.dining_list.internal_dining_entries().filter(
            user__userdiningsettings__allergies__length__gte=1).count()

        return context

    def post(self, request, *args, **kwargs):
        context = self.get_context_data(**kwargs)

        # Add the comment
        comment_form = DiningCommentForm(request.user, self.dining_list, data=request.POST)

        if comment_form.is_valid():
            comment_form.save()
            return HttpResponseRedirect(self.reverse('slot_details'))
        else:
            context['form'] = comment_form
            return self.render_to_response(context)


class SlotAllergyView(SlotMixin, TemplateView):
    template_name = "dining_lists/dining_slot_allergy.html"

    def get_context_data(self, **kwargs):
        context = super().get_context_data(**kwargs)
        from django.db.models import CharField
        from django.db.models.functions import Length
        CharField.register_lookup(Length)
        context['allergy_entries'] = self.dining_list.internal_dining_entries().filter(
            user__userdiningsettings__allergies__length__gte=1)

        return context


class SlotOwnerMixin(object):
    """Slot mixin extension that makes it only accessible for dining list owners."""

    def dispatch(self, request, *args, **kwargs):
        # Initialise dining list
        self.init_dining_list()
        # Check permission
        if not self.dining_list.is_owner(request.user):
            raise PermissionDenied
        # Dispatch
        return super().dispatch(request, *args, **kwargs)


# Could possibly use the Django built-in FormView or ModelFormView in combination with FormSet
class SlotInfoChangeView(SlotMixin, SlotOwnerMixin, TemplateView):
    template_name = "dining_lists/dining_slot_info_alter.html"

    def get_context_data(self, **kwargs):
        context = super().get_context_data(**kwargs)

        context.update({
            'info_form': DiningInfoForm(instance=self.dining_list, prefix='info'),
            'payment_form': DiningPaymentForm(instance=self.dining_list, prefix='payment'),
        })
        return context

    def post(self, request, *args, **kwargs):
        context = self.get_context_data(**kwargs)

        """
        ## Story time
        This suffered from the most awesome bug. Earlier, one form would be saved if it was valid, even when the other
        form wasn't valid. E.g. when the info form was not valid while the payment form is actually valid, the payment
        form would get saved. However the payment form uses the same dining list instance as for the info form, and
        invalid field values of the info form do get applied to the dining list instance, they are just normally not
        saved in the database because the form would be invalid. However the payment form is valid and therefore saves
        the dining list anyway, with the invalid field values.
        
        An explicit include of only fields that were part of the form during saving prevented the bug from manifesting
        (perhaps it was meant that way?).
        """

        info_form = DiningInfoForm(request.POST, instance=self.dining_list, prefix='info')
        payment_form = DiningPaymentForm(request.POST, instance=self.dining_list, prefix='payment')

        # Save and redirect if forms are valid, stay otherwise
        if info_form.is_valid() and payment_form.is_valid():
            info_form.save()
            payment_form.save()
            messages.success(request, "Changes successfully saved")

            return HttpResponseRedirect(self.reverse('slot_details'))

        context.update({
            'info_form': info_form,
            'payment_form': payment_form,
        })

        return self.render_to_response(context)


class SlotDeleteView(SlotMixin, SlotOwnerMixin, DeleteView):
    """
    Page for slot deletion. Page is only available for slot owners.
    """
    template_name = "dining_lists/dining_slot_delete.html"
    context_object_name = "dining_list"

    def get_object(self, queryset=None):
        return self.dining_list

    def delete(self, request, *args, **kwargs):
        instance = self.get_object()
        form = DiningListDeleteForm(request.user, instance)
        if form.is_valid():
            day_view_url = super(DiningListMixin, self).reverse("day_view")

            # Set up the mail
            subject = "Dining list {date} cancelled".format(date=instance.date)
            template = "dining/dining_list_deleted"
            context = {'dining_list': instance,
                       'cancelled_by': request.user,
                       'day_view_url': day_view_url}
            diners = instance.diners
            diners = diners.exclude(id=request.user.id)

            # Evaluate the query to obtain diners before the objects are removed from the database
            # I read that .repr() should also work, but for some reason it doesn't, thus I did this.
            len(diners)
            # The reason that the dining list is removed first is in case anything goes wrong with the deletion,
            # users aren't incorrectly told that the list has been deleted.

            # Delete the dining list
            form.execute()

            # Send mail to the people on the dining list
            send_templated_mass_mail(template_name=template,
                                     subject=subject,
                                     context_data=context,
                                     recipients=diners)

            messages.success(request, _("Dining list is deleted"))

            return HttpResponseRedirect(day_view_url)

        # Could not delete
        for error in form.non_field_errors():
            messages.add_message(request, messages.ERROR, error)

        return HttpResponseRedirect(self.reverse("slot_delete"))


class SlotPaymentView(SlotMixin, SlotOwnerMixin, View):
    """A view class that allows dining list owners to send payment reminders."""

    def post(self, request, *args, **kwargs):
        unpaid_user_entries = DiningEntryUser.objects.filter(dining_list=self.dining_list, has_paid=False)
        unpaid_guest_entries = DiningEntryExternal.objects.filter(dining_list=self.dining_list, has_paid=False)

        is_reminder = datetime.now().date() > self.dining_list.date

        is_informed = False

        if unpaid_user_entries.count() > 0:
            # Set up the mail
            subject = "Diningapp: Payment request: {date}".format(date=self.dining_list.date)
            template = "dining/dining_list_payment_reminder"
            context = {'dining_list': self.dining_list, 'reminder': request.user, 'is_reminder': is_reminder}

            users = User.objects.filter(diningentry__in=unpaid_user_entries)

            send_templated_mass_mail(template_name=template,
                                     subject=subject,
                                     context_data=context,
                                     recipients=users)
            is_informed = True

        if unpaid_guest_entries.count() > 0:
            # Set up the mail
            subject = "Diningapp: Payment request guest: {date}".format(date=self.dining_list.date)
            template = "dining/dining_list_payment_reminder_external"
            context = {'dining_list': self.dining_list, 'reminder': request.user, 'is_reminder': is_reminder}

            users = User.objects.filter(diningentry__in=unpaid_guest_entries).distinct()

            for user in users:
                guests = []

                for external_entry in unpaid_guest_entries.filter(user=user):
                    guests.append(external_entry.name)

                # Call a different message if a the user added multiple guests who hadn't paid
                if len(guests) == 1:
                    context["guest"] = guests[0]
                    context["guests"] = None
                    send_templated_mail(subject=subject,
                                        template_name=template,
                                        context_data=context,
                                        recipient=user)
                else:
                    context["guest"] = None
                    context["guests"] = guests
                    send_templated_mail(subject=subject,
                                        template_name=template,
                                        context_data=context,
                                        recipient=user)

            is_informed = True

        if is_informed:
            success_message = "Diners have been informed"
            messages.success(request, _(success_message))
        else:
            inform_message = "There was nobody to inform, everybody has paid"
            messages.info(request, _(inform_message))

        return HttpResponseRedirect(self.reverse('slot_details'))<|MERGE_RESOLUTION|>--- conflicted
+++ resolved
@@ -11,7 +11,6 @@
 from django.utils.http import is_safe_url
 from django.utils.translation import gettext as _
 from django.views.generic import TemplateView, View
-from django.views.generic.base import ContextMixin
 from django.views.generic.detail import SingleObjectMixin
 from django.views.generic.edit import DeleteView
 
@@ -71,41 +70,6 @@
         return reverse(*args, kwargs=kwargs, **other_kwargs)
 
 
-<<<<<<< HEAD
-=======
-class DiningListMixin(DayMixin):
-    """
-    Extends the day mixin with dining list thingies.
-    """
-    dining_list = None
-
-    def get_context_data(self, **kwargs):
-        context = super(DiningListMixin, self).get_context_data(**kwargs)
-        context['dining_list'] = self.dining_list
-        return context
-
-    def init_dining_list(self):
-        """
-        Fetches the dining list using the request arguments.
-        """
-        if self.dining_list:
-            # Already initialized
-            return
-        # Needs initialized date
-        self.init_date()
-        self.dining_list = get_object_or_404(DiningList, date=self.date, association__slug=self.kwargs['identifier'])
-
-    def dispatch(self, request, *args, **kwargs):
-        self.init_dining_list()
-        return super().dispatch(request, *args, **kwargs)
-
-    def reverse(self, *args, kwargs=None, **other_kwargs):
-        kwargs = kwargs or {}
-        kwargs['identifier'] = self.dining_list.association.slug
-        return super().reverse(*args, kwargs=kwargs, **other_kwargs)
-
-
->>>>>>> b74a349e
 class DayView(LoginRequiredMixin, DayMixin, TemplateView):
     """"
     This is the view responsible for the day index
@@ -227,6 +191,36 @@
         return self.render_to_response(context)
 
 
+class DiningListMixin(DayMixin):
+    """ Retrieves and stores the dining list in the view and template """
+    dining_list = None
+
+    def get_context_data(self, **kwargs):
+        context = super(DiningListMixin, self).get_context_data(**kwargs)
+        context['dining_list'] = self.dining_list
+        return context
+
+    def init_dining_list(self):
+        """
+        Fetches the dining list using the request arguments.
+        """
+        if self.dining_list:
+            # Already initialized
+            return
+        # Needs initialized date
+        self.init_date()
+        self.dining_list = get_object_or_404(DiningList, date=self.date, association__slug=self.kwargs['identifier'])
+
+    def dispatch(self, request, *args, **kwargs):
+        self.init_dining_list()
+        return super().dispatch(request, *args, **kwargs)
+
+    def reverse(self, *args, kwargs=None, **other_kwargs):
+        kwargs = kwargs or {}
+        kwargs['identifier'] = self.dining_list.association.slug
+        return super().reverse(*args, kwargs=kwargs, **other_kwargs)
+
+
 class UpdateSlotViewTrackerMixin:
     """ Updates the View tracker for the specific dining slot """
 
@@ -244,39 +238,6 @@
         return context
 
 
-<<<<<<< HEAD
-class DiningListMixin(DayMixin):
-    """ Retrieves and stores the dining list in the view and template """
-    dining_list = None
-
-    def get_context_data(self, **kwargs):
-        context = super(DiningListMixin, self).get_context_data(**kwargs)
-        context['dining_list'] = self.dining_list
-        return context
-
-    def init_dining_list(self):
-        """
-        Fetches the dining list using the request arguments.
-        """
-        if self.dining_list:
-            # Already initialized
-            return
-        # Needs initialized date
-        self.init_date()
-        self.dining_list = get_object_or_404(DiningList, date=self.date, association__slug=self.kwargs['identifier'])
-
-    def dispatch(self, request, *args, **kwargs):
-        self.init_dining_list()
-        return super().dispatch(request, *args, **kwargs)
-
-    def reverse(self, *args, kwargs=None, **other_kwargs):
-        kwargs = kwargs or {}
-        kwargs['identifier'] = self.dining_list.association.slug
-        return super().reverse(*args, kwargs=kwargs, **other_kwargs)
-
-
-=======
->>>>>>> b74a349e
 class SlotMixin(LoginRequiredMixin, DiningListMixin, UpdateSlotViewTrackerMixin):
     """ Provides an initial mixin for dining slots """
 
