from datetime import date, timedelta

from django.contrib import messages
from django.contrib.auth import get_user_model
from django.contrib.auth.mixins import LoginRequiredMixin
from django.db.models import Q
from django.http import Http404, HttpResponseRedirect, HttpResponseForbidden
from django.shortcuts import redirect, get_object_or_404
from django.urls import reverse
from django.utils import timezone
from django.utils.http import is_safe_url
from django.utils.translation import gettext as _
from django.views.generic import TemplateView, View
from django.views.generic.base import ContextMixin
from django.views.generic.edit import DeleteView

from .forms import CreateSlotForm, DiningInfoForm, DiningPaymentForm, DiningEntryCreateForm, DiningEntryDeleteForm, \
    DiningListDeleteForm
from .models import DiningList, DiningEntry, DiningDayAnnouncements, DiningComment, DiningCommentView


def index(request):
    upcoming = timezone.now().date()
    # If weekend, redirect to Monday after
    if upcoming.weekday() >= 5:
        upcoming = upcoming + timedelta(days=7 - upcoming.weekday())
    return redirect('day_view', year=upcoming.year, month=upcoming.month, day=upcoming.day)


class DayMixin(ContextMixin):
    """
    Adds useful thingies to context and self that have to do with the request date.
    """

    date = None

    def get_context_data(self, **kwargs):
        context = super().get_context_data(**kwargs)
        context['date'] = self.date
        context['next_date'] = self.date + timedelta(days=3 if self.date.weekday() == 4 else 1)
        context['previous_date'] = self.date - timedelta(days=3 if self.date.weekday() == 0 else 1)
        if context['next_date'] - timezone.now().date() > timedelta(days=7):
            context['next_date'] = None
        if (context['previous_date'] - timezone.now().date()).days < -2:
            context['previous_date'] = None
        context['is_today'] = (self.date - timezone.now().date()).days == 0
        return context

<<<<<<< HEAD
    def init_date(self):
        """
        Fetches the date from the request arguments.
        """
        if self.date:
            # Already initialized
            return
        self.date = date(self.kwargs['year'], self.kwargs['month'], self.kwargs['day'])
        if self.date.weekday() >= 5:
            raise Http404('Weekends are not available')
=======
    @staticmethod
    def get_next_availlable_date(current_date):
        max_future = 7  # Define the meaximum time one can go into the future

        next_date = current_date + timedelta(days=1)
        while next_date.weekday() > 4:  # i.e. 5 or 6 which is saturday or sunday
            next_date = next_date + timedelta(days=1)

        if (next_date - timezone.now().date()).days > max_future:
            return None
        return next_date

    @staticmethod
    def get_previous_availlable_date(current_date):
        max_history = 2  # Define the maximum time one can go in the past

        prev_date = current_date - timedelta(days=1)
        while prev_date.weekday() > 4:  # i.e. 5 or 6 which is saturday or sunday
            prev_date = prev_date - timedelta(days=1)
        if (prev_date - timezone.now().date()).days < -max_history:
            return None
        return prev_date


def reverse_day(viewname, day_date, kwargs=None, **other_kwargs):
    """
    URL reverse which expands the date. See https://docs.djangoproject.com/en/2.1/ref/urlresolvers/#django.urls.reverse

    This function should maybe be moved to a better place.
    """
    kwargs = kwargs or {}
    kwargs['year'] = day_date.year
    kwargs['month'] = day_date.month
    kwargs['day'] = day_date.day

    # Get any other keyword argument
    if other_kwargs:
        for key, value in other_kwargs.items():
            kwargs[key] = value

    return reverse(viewname, kwargs=kwargs)


# Todo: deprecate
def process_date(context, day, month, year):
    """
    Process the broken down date and store it in the context, returns the day as a date object
    :param context: The context object in which the data is tored
    :param day: The day of the year
    :param month: The month of the year
    :param year: The year
    :return: the date as a date object
    """
    if day is not None:
        current_date = timezone.datetime(int(year), int(month), int(day)).date()

        if (current_date - timezone.now().date()).days == 0:
            context['is_today'] = True
        else:
            context['is_today'] = False
>>>>>>> d4c32514

    def dispatch(self, request, *args, **kwargs):
        """
        Construct date before get/post is called.
        """
        self.init_date()
        return super().dispatch(request, *args, **kwargs)

    def reverse(self, *args, kwargs=None, **other_kwargs):
        """
        URL reverse which expands the date. See
        https://docs.djangoproject.com/en/2.1/ref/urlresolvers/#django.urls.reverse
        """
        kwargs = kwargs or {}
        kwargs['year'] = self.date.year
        kwargs['month'] = self.date.month
        kwargs['day'] = self.date.day
        return reverse(*args, kwargs=kwargs, **other_kwargs)


class DiningListMixin(DayMixin):
    """
    Extends the day mixin with dining list thingies.
    """
    dining_list = None
    association_slug = None

    def get_context_data(self, **kwargs):
        context = super().get_context_data(**kwargs)
        context['dining_list'] = self.dining_list
        context['association_slug'] = self.association_slug
        return context

    def init_dining_list(self):
        """
        Fetches the dining list using the request arguments.
        """
        if self.dining_list:
            # Already initialized
            return
        # Needs initialized date
        self.init_date()
        self.association_slug = self.kwargs['identifier']
        self.dining_list = get_object_or_404(DiningList, date=self.date,
                                             association__associationdetails__shorthand=self.association_slug)

    def dispatch(self, request, *args, **kwargs):
        self.init_dining_list()
        return super().dispatch(request, *args, **kwargs)

    def reverse(self, *args, kwargs=None, **other_kwargs):
        kwargs = kwargs or {}
        kwargs['identifier'] = self.association_slug
        return super().reverse(*args, kwargs=kwargs, **other_kwargs)


class DayView(LoginRequiredMixin, DayMixin, TemplateView):
    """"
    This is the view responsible for the day index
    Task:
    -   display all occupied dining slots
    -   allow for additional dining slots to be made if place is available
    """

    template_name = "dining_lists/dining_day.html"

    def get_context_data(self, **kwargs):
        context = super().get_context_data(**kwargs)

        context['dining_lists'] = DiningList.objects.filter(date=self.date)
        context['Announcements'] = DiningDayAnnouncements.objects.filter(date=self.date)

        # Check if create slot button must be shown
        # Todo: optionally hide claim button when time is past closure time
        # (but I prefer to only check when claiming to reduce code)
        in_future = self.date >= timezone.now().date()
        context['can_create_slot'] = DiningList.objects.available_slots(self.date) >= 0 and in_future

        # Make the view clickable
        context['interactive'] = True

        return context


class NewSlotView(LoginRequiredMixin, DayMixin, TemplateView):
    """
    Creation page for a new dining list.
    """
    template_name = "dining_lists/dining_add.html"

    def get(self, request, *args, **kwargs):
        context = self.get_context_data()
        context['slot_form'] = CreateSlotForm(self.request.user, context['date'])
        return self.render_to_response(context)

    def post(self, request, *args, **kwargs):
        context = self.get_context_data()

        form = CreateSlotForm(request.user, self.date, request.POST)

        if form.is_valid():
            dining_list = form.save()

            # Create dining entry for current user
            # Todo: should maybe move this to CreateSlotForm
            entry = DiningEntryCreateForm(request.user, dining_list, data={})
            if entry.is_valid():
                entry.save()
            else:
                for field, errors in entry.errors.items():
                    for error in errors:
                        messages.add_message(request, messages.WARNING, error)

            return redirect(dining_list)

        context['slot_form'] = form
        return self.render_to_response(context)

    def dispatch(self, request, *args, **kwargs):
        """
        Disable page when no slots are available.
        """
        # Check available slots
        # Todo: possibly also disable page when date is in the past or later than closure time!
        self.init_date()
        available_slots = DiningList.objects.available_slots(self.date)
        if available_slots <= 0:
            return HttpResponseForbidden('No available slots')
        return super().dispatch(request, *args, **kwargs)


class EntryAddView(LoginRequiredMixin, DiningListMixin, TemplateView):
    template_name = "dining_lists/dining_entry_add.html"

    def get(self, request, *args, **kwargs):
        context = self.get_context_data()

        # Search processing
        search = self.request.GET.get('search')
        if search:
            # Search all users corresponding with the typed in name
            context['users'] = get_user_model().objects.filter(
                Q(first_name__contains=search) |
                Q(last_name__contains=search) |
                Q(username__contains=search)
            )
            context['search'] = search

            if len(context['users']) == 0:
                context['error_input'] = "Error: no people with that name found"
            elif len(context['users']) > 10:
                context['error_input'] = "Error: search produced too many results"
                context['users'] = None
            else:
                context['error_input'] = None
        else:
            context['users'] = None
            context['search'] = ""
            context['error_input'] = None

        # Form rendering
        context['form'] = DiningEntryCreateForm(request.user, self.dining_list)

        return self.render_to_response(context)

    def post(self, request, *args, **kwargs):
        context = self.get_context_data()

        # Do form shenanigans
        form = DiningEntryCreateForm(request.user, self.dining_list, data=request.POST)
        if form.is_valid():
            form.save()

<<<<<<< HEAD
        # If next is provided, put possible error messages on the messages system and redirect
        next = request.GET.get('next', None)
        if next and is_safe_url(next, request.get_host()):
            for field, errors in form.errors.items():
                for error in errors:
                    messages.add_message(request, messages.ERROR, error)
            return HttpResponseRedirect(next)

        # If next not provided, but the form was valid, redirect to the slot list
        if form.is_valid():
            # Todo: Check if user is on multiple dining lists today, then show warning
            return HttpResponseRedirect(self.reverse('slot_list'))


        # Render form otherwise
        context['form'] = form
        return self.render_to_response(context)


class EntryRemoveView(LoginRequiredMixin, DiningListMixin, View):
=======
        try:
            if request.POST['button_select']:
                user = User.objects.get(id=request.POST['user'])
                if dining_list.get_entry_user(user) is None:
                    entry = DiningEntry(dining_list=dining_list, added_by=request.user, user=user)
                    entry.save()
                return HttpResponseRedirect(reverse_day('slot_list', current_date, identifier=identifier))
        except:
            messages.add_message(request, messages.WARNING, 'An error occured. Uer has not been added succcesfully')
            pass

        return self.get(request, day=day, month=month, year=year, identifier=identifier, search=request.POST['name'])


class SlotJoinView(View):
    context = {}
    template = "dining_lists/dining_switch_to.html"
    accept_button_name = "button_yes"

    @method_decorator(login_required)
    def get(self, request, day=None, month=None, year=None, identifier=None):
        current_date = process_date(self.context, day, month, year)

        # Get the dining list by the id of the association, shorthand form of the association or the person claimed
        self.context['dining_list'] = get_list(current_date, identifier)

        # If user is already on list, inform user is already on list
        if self.context['dining_list'].get_entry_user(request.user.id) is not None:
            messages.add_message(request, messages.INFO, 'You were already on this slot')
            return HttpResponseRedirect(reverse_day('slot_details', current_date, identifier=identifier))

        # if dining list is not open, do not add him
        if not self.context['dining_list'].is_open():
            messages.add_message(request, messages.ERROR, 'Subscription failed: the dining list is already closed')
            return HttpResponseRedirect(reverse_day('day_view', current_date))

        if self.context['dining_list'].limit_signups_to_association_only:
            if request.user.usermemberships_set.filter(
                    association=self.context['dining_list'].association).count() == 0:
                messages.add_message(request, messages.ERROR,
                                     'Subscription failed: dining list is only for members of {0}'.format(
                                         self.context['dining_list'].assocation.details.shorthand))
                return HttpResponseRedirect(reverse_day('day_view', current_date))

        # check if user is not on other dining lists
        entries = DiningEntry.objects.filter(dining_list__date=current_date, user=request.user)
        if len(entries) == 0:
            # User is not present on another date, add user
            entry = DiningEntry(dining_list=self.context['dining_list'], user=request.user)
            entry.save()
            return HttpResponseRedirect(reverse_day('slot_details', current_date, identifier=identifier))

        # Check if the dining list the user is already on is not locked. Uses a for-loop in case user is subscribed to
        #  multiple dining lists, this should not be possible, but is implemented for safety reasons
        locked_entry = None
        for entry in entries:
            if not entry.dining_list.is_open() or entry.dining_list.claimed_by == request.user:
                # todo: if claimed by show error
                # todo, ability to cancel list on small numbers
                locked_entry = entry

        if locked_entry is None:
            # No entries are locked, user can switch dining lists, display the affirmation page
            # display switch template
            self.context['old_dining_list'] = entries[0].dining_list
            self.context['accept_button_name'] = self.accept_button_name
>>>>>>> d4c32514

    http_method_names = ['post']

    def post(self, request, *args, entry_id=None, **kwargs):
        # Get entry
        if entry_id:
            entry = get_object_or_404(DiningEntry, id=entry_id)
        else:
            entry = get_object_or_404(DiningEntry, dining_list=self.dining_list, user=request.user, external_name="")

        # Process deletion
        form = DiningEntryDeleteForm(request.user, entry)
        if form.is_valid():
            form.execute()
            if entry_id:
                message = _('The user is removed from the dining list.')
            else:
                message = _('You are removed from the dining list.')
            messages.add_message(request, messages.SUCCESS, message)
        else:
<<<<<<< HEAD
            for field, errors in form.errors.items():
                for error in errors:
                    messages.add_message(request, messages.ERROR, error)
=======
            # can not change to dining list
            if entry.dining_list.claimed_by == request.user:
                messages.add_message(request, messages.ERROR,
                                     'Addition failed: You are the owner of another list today')
            else:
                messages.add_message(request, messages.ERROR,
                                 'Addition failed: You are already part of a closed dining list')
            return HttpResponseRedirect(reverse_day('day_view', current_date))
>>>>>>> d4c32514

        # Go to next
        next = request.GET.get('next')
        if not is_safe_url(next, request.get_host()):
            next = self.reverse('slot_list')

<<<<<<< HEAD
        return HttpResponseRedirect(next)


class SlotMixin(DiningListMixin):
    def get_context_data(self, **kwargs):
        context = super().get_context_data(**kwargs)

        context['is_open'] = self.dining_list.is_open()
        context['user_is_on_list'] = self.dining_list.internal_dining_entries().filter(user=self.request.user).exists()
        context['user_can_add_self'] = self.dining_list.can_join(self.request.user)
        context['user_can_add_others'] = self.dining_list.can_join(self.request.user, check_for_self=False)

        # Get the amount of messages
        context['comments'] = self.dining_list.diningcomment_set.count()
=======
        try:
            # If yes has been pressed, switch the dining list the user is on
            if request.POST[self.accept_button_name]:
                old_entry = DiningEntry.objects.filter(dining_list__date=current_date, user=request.user)[0]
                # Check if both dining lists are still open, if not, cancell the request
                if new_list.is_open() and old_entry.dining_list.is_open():
                    if old_entry.dining_list.claimed_by != request.user:
                        old_entry.delete()
                        new_entry = DiningEntry(dining_list=new_list, user=request.user)
                        new_entry.save()

                        return HttpResponseRedirect(reverse_day('slot_details', current_date, identifier=identifier))
                    else:
                        messages.add_message(request, messages.ERROR, 'Action failed: you own another slot on this day')
                        pass
                else:
                    messages.add_message(request, messages.ERROR, 'Action failed: Dining list is locked')
                    pass
        except:
            pass

        # No is pressed
        return HttpResponseRedirect(reverse_day('day_view', current_date))


class SlotView(View):
    context = {}
    current_date = None

    @method_decorator(login_required)
    def get(self, request, day=None, month=None, year=None, identifier=None, *args, **kwargs):
        if day is not None:
            # If it is none, assume that date and dining list are already known
            self.current_date = process_date(self.context, day, month, year)

            # Get the dining list by the id of the association, shorthand form of the association or the person claimed
            self.context['dining_list'] = get_list(self.current_date, identifier)

        if self.context['dining_list'] is None:
            messages.add_message(request, messages.ERROR, 'Action failed: Dining list does not exist')
            return HttpResponseRedirect(reverse_day('day_view', self.current_date))

        self.context['is_open'] = self.context['dining_list'].is_open()
        self.context['user_is_on_list'] = self.context['dining_list'].get_entry_user(request.user) is not None
        self.context['user_can_add_self'] = self.context['dining_list'].can_join(request.user)
        self.context['user_can_add_others'] = self.context['dining_list'].can_join(request.user, check_for_self=False)

        # Get the amount of messages
        self.context['comments_total'] = self.context['dining_list'].diningcomment_set.count()
>>>>>>> d4c32514
        # Get the amount of unread messages
        try:
            view_time = DiningCommentView.objects.get(user=self.request.user,
                                                      dining_list=self.dining_list).timestamp
            context['comments_unread'] = self.dining_list.diningcomment_set.filter(timestamp__gte=view_time).count()
        except DiningCommentView.DoesNotExist:
            context['comments_unread'] = context['comments']

        return context


class SlotListView(LoginRequiredMixin, SlotMixin, TemplateView):
    template_name = "dining_lists/dining_slot_diners.html"

    def get_context_data(self, **kwargs):
        context = super().get_context_data(**kwargs)
        context['tab'] = "list"

        context['can_delete_some'] = False
        context['entries'] = self.dining_list.dining_entries.all()

        context['can_delete_some'] = context['can_delete_some'] * context['is_open']
        context['can_edit_stats'] = (self.request.user == self.dining_list.claimed_by)
        context['can_delete_all'] = (self.request.user == self.dining_list.claimed_by)
        purchaser = self.dining_list.purchaser
        context['can_edit_pay'] = (self.request.user == purchaser or
                                        (purchaser is None and self.request.user == self.dining_list.claimed_by))
        return context

    def post(self, request, *args, **kwargs):
        can_adjust_stats = request.user == self.dining_list.claimed_by
        can_adjust_paid = request.user == self.dining_list.get_purchaser()

        entries = {}
        # Loop over all user entries, and store them
        for entry in self.dining_list.dining_entries.all():
            if can_adjust_stats:
                entry.has_shopped = False
                entry.has_cooked = False
                entry.has_cleaned = False
            if can_adjust_paid:
                entry.has_paid = False
            entries[str(entry.id)] = entry

        # Loop over all keys,
        for key in request.POST:
            keysplit = key.split(":")
            if len(keysplit) != 2:
                continue

            if can_adjust_stats:
                if keysplit[1] == "has_shopped":
                    entries[keysplit[0]].has_shopped = True
                elif keysplit[1] == "has_cooked":
                    entries[keysplit[0]].has_cooked = True
                elif keysplit[1] == "has_cleaned":
                    entries[keysplit[0]].has_cleaned = True
            if can_adjust_paid and keysplit[1] == "has_paid":
                entries[keysplit[0]].has_paid = True

        for entry in entries.values():
            entry.save()

        return HttpResponseRedirect(self.reverse('slot_list'))


class SlotInfoView(LoginRequiredMixin, SlotMixin, TemplateView):
    template_name = "dining_lists/dining_slot_info.html"

    def get_context_data(self, **kwargs):
        context = super().get_context_data(**kwargs)
        context['tab'] = "info"

        context['comments'] = self.dining_list.diningcomment_set.order_by('-pinned_to_top', 'timestamp').all()

        # Last visit
        last_visit = DiningCommentView.objects.get_or_create(user=self.request.user, dining_list=self.dining_list)[0]
        context['last_visited'] = last_visit.timestamp
        last_visit.timestamp = timezone.now()
        last_visit.save()

        if self.dining_list.claimed_by == self.request.user or self.dining_list.purchaser == self.request.user:
            context['can_change_settings'] = True
        return context

    def post(self, request, *args, **kwargs):
        # Add the comment
        DiningComment(dining_list=self.dining_list, poster=request.user, message=request.POST['comment']).save()

        return HttpResponseRedirect(self.reverse('slot_details'))


# Could possibly use the Django built-in FormView or ModelFormView in combination with FormSet
class SlotInfoChangeView(LoginRequiredMixin, SlotMixin, TemplateView):
    template_name = "dining_lists/dining_slot_info_alter.html"

    def get(self, request, *args, **kwargs):
        context = self.get_context_data()

        if self.dining_list.claimed_by == request.user:
            context['info_form'] = DiningInfoForm(instance=self.dining_list)

        if self.dining_list.get_purchaser() == request.user:
            context['payment_form'] = DiningPaymentForm(instance=self.dining_list)

        if context.get('info_form') is None and context.get('payment_form') is None:
            # User is not allowed on this page
            return HttpResponseForbidden()

        return self.render_to_response(context)

    def post(self, request, *args, **kwargs):
        context = self.get_context_data()

        is_valid = True
        can_change = False

        context['payment_form'] = None

        # Check if the active user is the current user, if checked after the general info, the local object could have
        # it's information changed causing usage errors
        is_purchaser = self.dining_list.get_purchaser() == request.user

        # Check general info
        if self.dining_list.claimed_by == request.user:
            can_change = True
            context['info_form'] = DiningInfoForm(request.POST, instance=self.dining_list)
            if context['info_form'].is_valid():
                context['info_form'].save()
            else:
                is_valid = False

        if is_purchaser:
            can_change = True
            context['payment_form'] = DiningPaymentForm(request.POST, instance=self.dining_list)
            if context['payment_form'].is_valid():
                context['payment_form'].save()
            else:
                is_valid = False

        # Redirect if forms were all valid, stay otherwise
        if not can_change:
            return HttpResponseForbidden()
        elif is_valid:
            messages.add_message(request, messages.SUCCESS, "Changes successfully saved")
            return HttpResponseRedirect(self.reverse('slot_details'))

        return self.render_to_response(context)


class SlotAllergyView(LoginRequiredMixin, SlotMixin, TemplateView):
    template_name = "dining_lists/dining_slot_allergy.html"

    def get_context_data(self, **kwargs):
        context = super().get_context_data(**kwargs)
        context['tab'] = "allergy"

        from django.db.models import CharField
        from django.db.models.functions import Length
        CharField.register_lookup(Length)
        context['allergy_entries'] = self.dining_list.dining_entries.filter(
            user__userdiningsettings__allergies__length__gt=1)

        return context


class SlotDeleteView(LoginRequiredMixin, SlotMixin, DeleteView):
    """
    Page for slot deletion. Page is only available for slot owners.
    """
    template_name = "dining_lists/dining_slot_delete.html"
    context_object_name = "dining_list"

    def get_object(self, queryset=None):
        if self.request.user != self.dining_list.claimed_by:
            # Block page for non slot owners
            raise Http404("Deletion not available.")
        return self.dining_list

    def delete(self, request, *args, **kwargs):
        instance = self.get_object()
        form = DiningListDeleteForm(request.user, instance)
        if form.is_valid():
            form.execute()
            messages.add_message(request, messages.SUCCESS, _("Dining list is deleted."))
            # Need to use reverse from the DiningListMixin superclass
            return HttpResponseRedirect(super(DiningListMixin, self).reverse("day_view"))

        # Could not delete
        for error in form.non_field_errors():
            messages.add_message(request, messages.ERROR, error)

        return HttpResponseRedirect(self.reverse("slot_delete"))<|MERGE_RESOLUTION|>--- conflicted
+++ resolved
@@ -46,7 +46,6 @@
         context['is_today'] = (self.date - timezone.now().date()).days == 0
         return context
 
-<<<<<<< HEAD
     def init_date(self):
         """
         Fetches the date from the request arguments.
@@ -57,68 +56,6 @@
         self.date = date(self.kwargs['year'], self.kwargs['month'], self.kwargs['day'])
         if self.date.weekday() >= 5:
             raise Http404('Weekends are not available')
-=======
-    @staticmethod
-    def get_next_availlable_date(current_date):
-        max_future = 7  # Define the meaximum time one can go into the future
-
-        next_date = current_date + timedelta(days=1)
-        while next_date.weekday() > 4:  # i.e. 5 or 6 which is saturday or sunday
-            next_date = next_date + timedelta(days=1)
-
-        if (next_date - timezone.now().date()).days > max_future:
-            return None
-        return next_date
-
-    @staticmethod
-    def get_previous_availlable_date(current_date):
-        max_history = 2  # Define the maximum time one can go in the past
-
-        prev_date = current_date - timedelta(days=1)
-        while prev_date.weekday() > 4:  # i.e. 5 or 6 which is saturday or sunday
-            prev_date = prev_date - timedelta(days=1)
-        if (prev_date - timezone.now().date()).days < -max_history:
-            return None
-        return prev_date
-
-
-def reverse_day(viewname, day_date, kwargs=None, **other_kwargs):
-    """
-    URL reverse which expands the date. See https://docs.djangoproject.com/en/2.1/ref/urlresolvers/#django.urls.reverse
-
-    This function should maybe be moved to a better place.
-    """
-    kwargs = kwargs or {}
-    kwargs['year'] = day_date.year
-    kwargs['month'] = day_date.month
-    kwargs['day'] = day_date.day
-
-    # Get any other keyword argument
-    if other_kwargs:
-        for key, value in other_kwargs.items():
-            kwargs[key] = value
-
-    return reverse(viewname, kwargs=kwargs)
-
-
-# Todo: deprecate
-def process_date(context, day, month, year):
-    """
-    Process the broken down date and store it in the context, returns the day as a date object
-    :param context: The context object in which the data is tored
-    :param day: The day of the year
-    :param month: The month of the year
-    :param year: The year
-    :return: the date as a date object
-    """
-    if day is not None:
-        current_date = timezone.datetime(int(year), int(month), int(day)).date()
-
-        if (current_date - timezone.now().date()).days == 0:
-            context['is_today'] = True
-        else:
-            context['is_today'] = False
->>>>>>> d4c32514
 
     def dispatch(self, request, *args, **kwargs):
         """
@@ -292,7 +229,6 @@
         if form.is_valid():
             form.save()
 
-<<<<<<< HEAD
         # If next is provided, put possible error messages on the messages system and redirect
         next = request.GET.get('next', None)
         if next and is_safe_url(next, request.get_host()):
@@ -313,74 +249,6 @@
 
 
 class EntryRemoveView(LoginRequiredMixin, DiningListMixin, View):
-=======
-        try:
-            if request.POST['button_select']:
-                user = User.objects.get(id=request.POST['user'])
-                if dining_list.get_entry_user(user) is None:
-                    entry = DiningEntry(dining_list=dining_list, added_by=request.user, user=user)
-                    entry.save()
-                return HttpResponseRedirect(reverse_day('slot_list', current_date, identifier=identifier))
-        except:
-            messages.add_message(request, messages.WARNING, 'An error occured. Uer has not been added succcesfully')
-            pass
-
-        return self.get(request, day=day, month=month, year=year, identifier=identifier, search=request.POST['name'])
-
-
-class SlotJoinView(View):
-    context = {}
-    template = "dining_lists/dining_switch_to.html"
-    accept_button_name = "button_yes"
-
-    @method_decorator(login_required)
-    def get(self, request, day=None, month=None, year=None, identifier=None):
-        current_date = process_date(self.context, day, month, year)
-
-        # Get the dining list by the id of the association, shorthand form of the association or the person claimed
-        self.context['dining_list'] = get_list(current_date, identifier)
-
-        # If user is already on list, inform user is already on list
-        if self.context['dining_list'].get_entry_user(request.user.id) is not None:
-            messages.add_message(request, messages.INFO, 'You were already on this slot')
-            return HttpResponseRedirect(reverse_day('slot_details', current_date, identifier=identifier))
-
-        # if dining list is not open, do not add him
-        if not self.context['dining_list'].is_open():
-            messages.add_message(request, messages.ERROR, 'Subscription failed: the dining list is already closed')
-            return HttpResponseRedirect(reverse_day('day_view', current_date))
-
-        if self.context['dining_list'].limit_signups_to_association_only:
-            if request.user.usermemberships_set.filter(
-                    association=self.context['dining_list'].association).count() == 0:
-                messages.add_message(request, messages.ERROR,
-                                     'Subscription failed: dining list is only for members of {0}'.format(
-                                         self.context['dining_list'].assocation.details.shorthand))
-                return HttpResponseRedirect(reverse_day('day_view', current_date))
-
-        # check if user is not on other dining lists
-        entries = DiningEntry.objects.filter(dining_list__date=current_date, user=request.user)
-        if len(entries) == 0:
-            # User is not present on another date, add user
-            entry = DiningEntry(dining_list=self.context['dining_list'], user=request.user)
-            entry.save()
-            return HttpResponseRedirect(reverse_day('slot_details', current_date, identifier=identifier))
-
-        # Check if the dining list the user is already on is not locked. Uses a for-loop in case user is subscribed to
-        #  multiple dining lists, this should not be possible, but is implemented for safety reasons
-        locked_entry = None
-        for entry in entries:
-            if not entry.dining_list.is_open() or entry.dining_list.claimed_by == request.user:
-                # todo: if claimed by show error
-                # todo, ability to cancel list on small numbers
-                locked_entry = entry
-
-        if locked_entry is None:
-            # No entries are locked, user can switch dining lists, display the affirmation page
-            # display switch template
-            self.context['old_dining_list'] = entries[0].dining_list
-            self.context['accept_button_name'] = self.accept_button_name
->>>>>>> d4c32514
 
     http_method_names = ['post']
 
@@ -401,27 +269,15 @@
                 message = _('You are removed from the dining list.')
             messages.add_message(request, messages.SUCCESS, message)
         else:
-<<<<<<< HEAD
             for field, errors in form.errors.items():
                 for error in errors:
                     messages.add_message(request, messages.ERROR, error)
-=======
-            # can not change to dining list
-            if entry.dining_list.claimed_by == request.user:
-                messages.add_message(request, messages.ERROR,
-                                     'Addition failed: You are the owner of another list today')
-            else:
-                messages.add_message(request, messages.ERROR,
-                                 'Addition failed: You are already part of a closed dining list')
-            return HttpResponseRedirect(reverse_day('day_view', current_date))
->>>>>>> d4c32514
 
         # Go to next
         next = request.GET.get('next')
         if not is_safe_url(next, request.get_host()):
             next = self.reverse('slot_list')
 
-<<<<<<< HEAD
         return HttpResponseRedirect(next)
 
 
@@ -435,65 +291,14 @@
         context['user_can_add_others'] = self.dining_list.can_join(self.request.user, check_for_self=False)
 
         # Get the amount of messages
-        context['comments'] = self.dining_list.diningcomment_set.count()
-=======
-        try:
-            # If yes has been pressed, switch the dining list the user is on
-            if request.POST[self.accept_button_name]:
-                old_entry = DiningEntry.objects.filter(dining_list__date=current_date, user=request.user)[0]
-                # Check if both dining lists are still open, if not, cancell the request
-                if new_list.is_open() and old_entry.dining_list.is_open():
-                    if old_entry.dining_list.claimed_by != request.user:
-                        old_entry.delete()
-                        new_entry = DiningEntry(dining_list=new_list, user=request.user)
-                        new_entry.save()
-
-                        return HttpResponseRedirect(reverse_day('slot_details', current_date, identifier=identifier))
-                    else:
-                        messages.add_message(request, messages.ERROR, 'Action failed: you own another slot on this day')
-                        pass
-                else:
-                    messages.add_message(request, messages.ERROR, 'Action failed: Dining list is locked')
-                    pass
-        except:
-            pass
-
-        # No is pressed
-        return HttpResponseRedirect(reverse_day('day_view', current_date))
-
-
-class SlotView(View):
-    context = {}
-    current_date = None
-
-    @method_decorator(login_required)
-    def get(self, request, day=None, month=None, year=None, identifier=None, *args, **kwargs):
-        if day is not None:
-            # If it is none, assume that date and dining list are already known
-            self.current_date = process_date(self.context, day, month, year)
-
-            # Get the dining list by the id of the association, shorthand form of the association or the person claimed
-            self.context['dining_list'] = get_list(self.current_date, identifier)
-
-        if self.context['dining_list'] is None:
-            messages.add_message(request, messages.ERROR, 'Action failed: Dining list does not exist')
-            return HttpResponseRedirect(reverse_day('day_view', self.current_date))
-
-        self.context['is_open'] = self.context['dining_list'].is_open()
-        self.context['user_is_on_list'] = self.context['dining_list'].get_entry_user(request.user) is not None
-        self.context['user_can_add_self'] = self.context['dining_list'].can_join(request.user)
-        self.context['user_can_add_others'] = self.context['dining_list'].can_join(request.user, check_for_self=False)
-
-        # Get the amount of messages
-        self.context['comments_total'] = self.context['dining_list'].diningcomment_set.count()
->>>>>>> d4c32514
+        context['comments_total'] = self.dining_list.diningcomment_set.count()
         # Get the amount of unread messages
         try:
             view_time = DiningCommentView.objects.get(user=self.request.user,
                                                       dining_list=self.dining_list).timestamp
             context['comments_unread'] = self.dining_list.diningcomment_set.filter(timestamp__gte=view_time).count()
         except DiningCommentView.DoesNotExist:
-            context['comments_unread'] = context['comments']
+            context['comments_unread'] = context['comments_total']
 
         return context
 
