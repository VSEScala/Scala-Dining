--- conflicted
+++ resolved
@@ -1,22 +1,15 @@
-<<<<<<< HEAD
+from datetime import datetime, time
 from django.db import models, transaction
 from django.db.models import F, Sum
-from django.utils import timezone
 from UserDetails.models import User, Association
 from django.contrib.contenttypes.models import ContentType
-from django.core.validators import MinValueValidator
 from django.core.exceptions import ValidationError, ObjectDoesNotExist
-=======
->>>>>>> 9fd2a75e
-from datetime import datetime, time
 from decimal import Decimal
 
 from django.conf import settings
 from django.contrib.contenttypes.models import ContentType
 from django.core.exceptions import ValidationError
 from django.core.validators import MinValueValidator
-from django.db import models
-from django.db.models import Sum
 from django.utils import timezone
 from django.utils.translation import gettext as _
 
@@ -93,50 +86,6 @@
     objects = DiningListManager()
 
     def save(self, *args, **kwargs):
-<<<<<<< HEAD
-        """
-        Overwrite the save function to lock changes after closure
-        :param args:
-        :param kwargs:
-        :return: None
-        """
-        if self.isAdjustable() is True:
-            try:
-                previous_list = DiningList.objects.get(pk=self.pk)
-            except ObjectDoesNotExist:
-                previous_list = None
-
-            # Set the sign-up deadline to it's default value if none was provided.
-            if self.sign_up_deadline is None:
-                from Dining.constants import DINING_LIST_CLOSURE_TIME
-                loc_time = timezone.datetime.combine(self.date, DINING_LIST_CLOSURE_TIME)
-                loc_time = timezone.get_default_timezone().localize(loc_time)
-                self.sign_up_deadline = loc_time
-
-            # Compute the individual dinner costs per person
-            if not self.dinner_cost_keep_single_constant:
-                if self.diner_count() == 0:
-                    self.dinner_cost_single = 0.0
-                else:
-                    self.dinner_cost_single = self.dinner_cost_total / self.diner_count()
-
-            # Change all the user states
-            with transaction.atomic():
-                super(DiningList, self).save(*args, **kwargs)
-                self.refresh_from_db()
-                if previous_list is not None:
-                    costs = previous_list.get_credit_cost() - self.get_credit_cost()
-                else:
-                    costs = -self.get_credit_cost()
-
-            return
-        else:
-            if self.sign_up_deadline is None:
-                from Dining.constants import DINING_LIST_CLOSURE_TIME
-                self.sign_up_deadline = datetime.combine(self.date, DINING_LIST_CLOSURE_TIME)
-            super(DiningList, self).save(update_fields=['days_adjustable', 'name'], **kwargs)
-            return
-=======
         # Set the sign-up deadline to it's default value if none was provided.
         if not self.pk and not self.sign_up_deadline:
             from Dining.constants import DINING_LIST_CLOSURE_TIME
@@ -149,7 +98,6 @@
             raise ValueError("Kitchen cost can't be changed after creation.")
 
         super().save(*args, **kwargs)
->>>>>>> 9fd2a75e
 
         """
         # Compute the individual dinner costs per person
@@ -245,6 +193,9 @@
         :return: If the user can join the list
         """
         if check_for_self:
+            # if user is already on list
+            if self.get_entry_user(user.id) is not None:
+                return False
             # if user is signed up to other closed dinging lists
             if len(DiningEntry.objects.filter(dining_list__date=self.date,
                                               dining_list__sign_up_deadline__lte=datetime.now(),
@@ -287,29 +238,14 @@
     Do not change dining_list, user and added_by after creation!
     """
 
-<<<<<<< HEAD
     # Dining list value should never be changed
     dining_list = models.ForeignKey(DiningList, on_delete=models.CASCADE, related_name='diningentry_set')
     # User value should never be changed, is responsible for the money required
-    user = models.ForeignKey(User, on_delete=models.CASCADE)
+    user = models.ForeignKey(settings.AUTH_USER_MODEL, on_delete=models.CASCADE, related_name="added_entry_on_dining")
 
 
     has_paid = models.BooleanField(default=False)
 
-=======
-    dining_list = models.ForeignKey(DiningList, on_delete=models.CASCADE, related_name='dining_entries')
-    user = models.ForeignKey(settings.AUTH_USER_MODEL, on_delete=models.CASCADE, related_name='dining_entries')
-    added_by = models.ForeignKey(settings.AUTH_USER_MODEL, related_name="added_entry_on_dining",
-                                 on_delete=models.SET_DEFAULT, blank=True, default=None, null=True)
-    # When this is for someone external, put his name here (this also marks the entry as being external)
-    external_name = models.CharField(max_length=100, default="", blank=True)
-    # Stats
-    has_shopped = models.BooleanField(default=False)
-    has_cooked = models.BooleanField(default=False)
-    has_cleaned = models.BooleanField(default=False)
-    has_paid = models.BooleanField(default=False)
-
->>>>>>> 9fd2a75e
     def save(self, *args, **kwargs):
         # If dining list can not be adjusted, limit saving only to the update of the has_paid field.
         if not self.dining_list.is_adjustable():
@@ -326,7 +262,30 @@
         it is also possible to add yourself multiple times! This is however very hard to prevent, although we could use
         a mutex lock for the time between validation and saving.
         """
-<<<<<<< HEAD
+        if not self.pk:
+            # Validate dining list open
+            if not self.dining_list.is_open():
+                raise ValidationError({
+                    'dining_list': ValidationError(_("Dining list is closed."), code='closed'),
+                })
+
+            # Validate room available in dining list
+            if self.dining_list.dining_entries.count() >= self.dining_list.max_diners:
+                raise ValidationError({
+                    'dining_list': ValidationError(_("Dining list is full."), code='full'),
+                })
+
+            # Validate user is not already subscribed for the dining list
+            if not self.is_external() and self.dining_list.internal_dining_entries().filter(user=self.user).exists():
+                raise ValidationError(_('This user is already subscribed to the dining list.'))
+
+            # (Optionally) validate if user is not already on another dining list
+            #if DiningList.objects.filter(date=self.dining_list.date, dining_entries__user=self.user)
+    def EID(self):
+        """
+        External id as used in urls
+        :return:
+        """
         return str(self.id)
 
 
@@ -375,27 +334,23 @@
                 raise ValueError("Dining list is locked")
 
         super().save(*args, **kwargs)
-=======
-        if not self.pk:
-            # Validate dining list open
-            if not self.dining_list.is_open():
-                raise ValidationError({
-                    'dining_list': ValidationError(_("Dining list is closed."), code='closed'),
-                })
->>>>>>> 9fd2a75e
-
-            # Validate room available in dining list
-            if self.dining_list.dining_entries.count() >= self.dining_list.max_diners:
-                raise ValidationError({
-                    'dining_list': ValidationError(_("Dining list is full."), code='full'),
-                })
-
-            # Validate user is not already subscribed for the dining list
-            if not self.is_external() and self.dining_list.internal_dining_entries().filter(user=self.user).exists():
-                raise ValidationError(_('This user is already subscribed to the dining list.'))
-
-            # (Optionally) validate if user is not already on another dining list
-            #if DiningList.objects.filter(date=self.dining_list.date, dining_entries__user=self.user)
+
+    def delete(self, *args, **kwargs):
+        # Block when dining list is locked
+        if not self.dining_list.isAdjustable():
+            raise ValueError("Dining list is locked")
+        super().delete(*args, **kwargs)
+
+    def clean(self):
+        if not self.dining_list.isAdjustable():
+            if self.has_paid:
+                if not DiningEntry.objects.get(pk=self.pk).has_paid:
+                    return super(DiningEntryExternal, self).clean()
+
+            raise ValidationError({
+                'dining_list': ValidationError('This dining list is already locked', code='invalid'),
+            })
+        return super(DiningEntryExternal, self).clean()
 
     def __str__(self):
         return str(self.user) + " " + str(self.dining_list.date)
@@ -431,5 +386,4 @@
     slots_occupy = models.IntegerField(default=0, help_text="The amount of slots this occupies")
 
     def __str__(self):
-        return self.title
-
+        return self.title