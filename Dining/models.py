from django.db import models
from django.db.models import Sum

from django.conf import settings
from django.core.exceptions import ValidationError, ObjectDoesNotExist
from django.core.validators import MinValueValidator, MaxValueValidator
from django.utils import timezone
from django.utils.translation import gettext, gettext_lazy as _

from datetime import datetime, timedelta, time
from decimal import Decimal
from UserDetails.models import User, Association
from General.models import AbstractVisitTracker


class UserDiningSettings(models.Model):
    """
    Contains setting related to the dining lists and use of the dining lists.
    """
    user = models.OneToOneField(settings.AUTH_USER_MODEL, on_delete=models.CASCADE)
    allergies = models.CharField(max_length=100, blank=True, help_text="Leave empty if not applicable",
                                 verbose_name="Allergies or dietary restrictions")


class DiningListManager(models.Manager):
    def available_slots(self, date):
        """
        Returns the number of available slots on the given date.
        """
        # Get slots occupied by announcements
        announce_slots = DiningDayAnnouncements.objects.filter(date=date).aggregate(Sum('slots_occupy'))
        announce_slots = 0 if announce_slots['slots_occupy__sum'] is None else announce_slots['slots_occupy__sum']
        return settings.MAX_SLOT_NUMBER - len(self.filter(date=date)) - announce_slots


class DiningList(models.Model):
    """
    A single dining list (slot) model.

    The following fields may not be changed after creation: kitchen_cost, min_diners/max_diners!
    """
    date = models.DateField()
    sign_up_deadline = models.DateTimeField(help_text="The time before users need to sign up.")
    serve_time = models.TimeField(default=time(18, 00))

    dish = models.CharField(default="", max_length=100, blank=True, help_text="The dish made")
    # The days adjustable is implemented to prevent adjustment in credits or aid due to a deletion of a user account.
    adjustable_duration = models.DurationField(
        default=settings.TRANSACTION_PENDING_DURATION,
        help_text="The amount of time the dining list can be adjusted after its date")
    claimed_by = models.ForeignKey(settings.AUTH_USER_MODEL, blank=True, related_name="dininglist_claimer", null=True,
                                   on_delete=models.SET_NULL)
    # Association is needed for kitchen cost transactions and url calculation and is therefore required and may not be
    # changed.
    association = models.ForeignKey(Association, on_delete=models.CASCADE, unique_for_date="date")
    # Todo: implement limit in the views.
    limit_signups_to_association_only = models.BooleanField(
        default=False, help_text="Whether only members of the given association can sign up")
    # The person who paid can be someone else
    #  this is displayed in the dining list and this user can update payment status.
    purchaser = models.ForeignKey(settings.AUTH_USER_MODEL, related_name="dininglist_purchaser", blank=True, null=True,
                                  on_delete=models.SET_NULL)

    # Kitchen cost may not be changed after creation
    kitchen_cost = models.DecimalField(decimal_places=2, verbose_name="kitchen cost per person", max_digits=10,
                                       default=settings.KITCHEN_COST, validators=[MinValueValidator(Decimal('0.00'))])

    dining_cost = models.DecimalField(decimal_places=2, verbose_name="dinner cost per person", max_digits=5,
                                             blank=True, null=True, default=0,
                                             validators=[MinValueValidator(Decimal('0.00'))])

    auto_pay = models.BooleanField(default=False)

    payment_link = models.CharField(blank=True, max_length=100, help_text=_('Link for payment, e.g. a Tikkie link.'))

    min_diners = models.IntegerField(default=4, validators=[MaxValueValidator(settings.MAX_SLOT_DINER_MINIMUM)])
    max_diners = models.IntegerField(default=20, validators=[MinValueValidator(settings.MIN_SLOT_DINER_MAXIMUM)])

    diners = models.ManyToManyField(settings.AUTH_USER_MODEL, through='DiningEntry',
                                    through_fields=('dining_list', 'user'))

    objects = DiningListManager()

    def save(self, *args, **kwargs):
        # Set the sign-up deadline to it's default value if none was provided.
        if not self.pk and not self.sign_up_deadline:
            loc_time = timezone.datetime.combine(self.date, settings.DINING_LIST_CLOSURE_TIME)
            loc_time = timezone.get_default_timezone().localize(loc_time)
            self.sign_up_deadline = loc_time

        # Safety check for kitchen cost
        if self.pk and self.kitchen_cost != DiningList.objects.get(pk=self.pk).kitchen_cost:
            raise ValueError("Kitchen cost can't be changed after creation.")

        super().save(*args, **kwargs)

    def get_purchaser(self):
        """
        Returns the user who purchased for the dining list
        :return: The purchaser
        """
        if self.purchaser is None:
            if self.claimed_by is None:
                return self.association
            else:
                return self.claimed_by
        else:
            return self.purchaser

    def is_authorised_user(self, user):
        return user == self.claimed_by or user == self.purchaser

    def get_number_paid(self):
        """
        Returns the number of people who have paid
        :return:
        """
        return DiningEntry.objects.filter(dining_list=self, has_paid=True).count()

    def is_adjustable(self):
        """
        Whether the dining list has not expired it's adjustable date and can therefore not be modified anymore
        """
        days_since_date = (self.date + self.adjustable_duration)
        return days_since_date >= timezone.now().date()

    def clean(self):
        # Validate dining list can be changed
        # This also blocks changes for dining entries!
        if self.pk and not self.is_adjustable():
            raise ValidationError(gettext('The dining list is not adjustable.'), code='not_adjustable')

        if self.sign_up_deadline and self.sign_up_deadline.date() > self.date:
            raise ValidationError(
                {'sign_up_deadline': ["Sign up deadline can not be later than the day dinner is served."]})

        # Check if purchaser is present when using auto pay
        if self.auto_pay and not self.get_purchaser():
            raise ValidationError(
                {'purchaser': ValidationError('When autopay is enabled, a purchaser must be defined.', code='invalid')})

    def is_open(self):
        """
        Whether normal users can sign in/out for the dining list (i.e. the deadline has not expired)
        """
        return timezone.now() < self.sign_up_deadline

    def has_room(self):
        """
        Determines whether this dining list can have more entries
        :return: Whether this list can get more entries
        """
        return self.diners.count() < self.max_diners

    def can_add_diners(self, user, check_for_self=False):
        """
        Determines if a user can add diners to a certain dining list
        :param check_for_self: whether this user wants to add himself
        :param user: The user intending to join
        :return: If the user can join the list
        """
        # If the dining list no longer adjustable
        if not self.is_adjustable():
            return False

        if check_for_self:
            # if user is already on list

            if self.internal_dining_entries().filter(user=user).count() > 0:
                return False
            # if user is signed up to other closed dinging lists
            if len(DiningEntry.objects.filter(dining_list__date=self.date,
                                              dining_list__sign_up_deadline__lte=datetime.now(),
                                              user=user)) > 0:
                return False

        # if user is owner, he can do anything he can set his mind to. Don't let his dreams be dreams!
        if self.is_authorised_user(user):
            return True

        # if dining list is closed
        if not (self.is_open() and self.has_room()):
            return False

        if self.limit_signups_to_association_only:
            if user.usermembership_set.filter(association=self.association).count() == 0:
                return False
        return True

    def __str__(self):
        return "{} - {} by {}".format(self.date, self.association.slug, self.claimed_by)

    def get_absolute_url(self):
        from django.shortcuts import reverse
        slug = self.association.slug
        d = self.date
        return reverse('slot_details', kwargs={'year': d.year, 'month': d.month, 'day': d.day, 'identifier': slug})

    def internal_dining_entries(self):
        """All dining entries that are not for external people."""
        return DiningEntryUser.objects.filter(dining_list=self)

    def external_dining_entries(self):
        """All dining entries that are not for external people."""
        return DiningEntryExternal.objects.filter(dining_list=self)


class DiningEntry(models.Model):
    """
    Represents an entry on a dining list.

    Do not change dining_list, user and added_by after creation!
    """

    # Dining list value should never be changed
    dining_list = models.ForeignKey(DiningList, on_delete=models.CASCADE, related_name='dining_entries')
    # User value should never be changed, is responsible for the money required
    user = models.ForeignKey(settings.AUTH_USER_MODEL, on_delete=models.CASCADE)

    has_paid = models.BooleanField(default=False)


    def clean(self):
        """
        This actually has a race condition problem which makes it possible to create more entries than max_diners, and
        it is also possible to add yourself multiple times! This is however very hard to prevent, although we could use
        a mutex lock for the time between validation and saving.
        """
        if not self.pk:
<<<<<<< HEAD
            # Validate room available in dining list
            if self.dining_list.dining_entries.count() >= self.dining_list.max_diners:
                # Can't put error on dining_list field as it's not part of all forms
                raise ValidationError(gettext("Dining list is full"), code='full')

=======
>>>>>>> 43e347e6
            # Validate user is not already subscribed for the dining list
            if self.get_internal() and self.dining_list.internal_dining_entries().filter(user=self.user).exists():
                raise ValidationError(gettext('This user is already subscribed to the dining list'))

            # (Optionally) validate if user is not already on another dining list
            # if DiningList.objects.filter(date=self.dining_list.date, dining_entries__user=self.user)

    def get_internal(self):
        try:
            return self.diningentryuser
        except DiningEntryUser.DoesNotExist:
            return None

    def get_external(self):
        try:
            return self.diningentryexternal
        except DiningEntryExternal.DoesNotExist:
            return None

    def name(self):
        external = self.get_external()
        if external:
            return external.name
        else:
            return self.user


class DiningWork(models.Model):
    # Define the unique id name to prevent conflicts with DiningEntry
    w_id = models.AutoField(primary_key=True)

    # Add the stats
    has_shopped = models.BooleanField(default=False)
    has_cooked = models.BooleanField(default=False)
    has_cleaned = models.BooleanField(default=False)


class DiningEntryUser(DiningEntry, DiningWork):
    added_by = models.ForeignKey(User, related_name="added_entry_on_dining", on_delete=models.SET_DEFAULT, blank=True,
                                 default=None, null=True)

    def clean(self):
        super().clean()
        if not self.pk:
            try:
                if DiningEntryUser.objects.filter(dining_list=self.dining_list, user=self.user).exists():
                    raise ValidationError(_("User is already on this dining list."))
            except ObjectDoesNotExist:
                raise ValidationError("Dining entry object has no dining list")

    def __str__(self):
        return "{}: {}".format(self.dining_list.date, self.user)


class DiningEntryExternal(DiningEntry):
    name = models.CharField(max_length=40)

    def __str__(self):
        return "{}: {}".format(self.dining_list, self.name)


class DiningComment(models.Model):
    """
    Comments for the dining list
    """
    dining_list = models.ForeignKey(DiningList, on_delete=models.CASCADE)
    timestamp = models.DateTimeField(auto_now_add=True)
    poster = models.ForeignKey(settings.AUTH_USER_MODEL, on_delete=models.CASCADE)
    message = models.CharField(max_length=256)
    pinned_to_top = models.BooleanField(default=False)


class DiningCommentVisitTracker(AbstractVisitTracker):
    """
    Tracks whether certain comments have been read, i.e. the last time the comments page was visited.
    """
    dining_list = models.ForeignKey(DiningList, on_delete=models.CASCADE)

    @classmethod
    def get_latest_visit(cls, dining_list, user, update=False):
        """
        Get the datetime of the latest visit.
        If there isn't one it either returns None, or the current time if update is set to True
        :param dining_list: The dining list the comment is part of
        :param user: The user visiting the page
        :param update:
        :return:
        """
        if update:
            latest_visit_obj = cls.objects.get_or_create(user=user, dining_list=dining_list)[0]
        else:
            try:
                latest_visit_obj = cls.objects.get(user=user, dining_list=dining_list)
            except cls.DoesNotExist:
                return None

        timestamp = latest_visit_obj.timestamp
        if update:
            latest_visit_obj.timestamp = timezone.now()
            latest_visit_obj.save()
        return timestamp


class DiningDayAnnouncements(models.Model):
    date = models.DateField()
    title = models.CharField(max_length=15)
    text = models.CharField(max_length=240)
    slots_occupy = models.IntegerField(default=0, help_text="The amount of slots this occupies")

    def __str__(self):
        return self.title<|MERGE_RESOLUTION|>--- conflicted
+++ resolved
@@ -227,14 +227,6 @@
         a mutex lock for the time between validation and saving.
         """
         if not self.pk:
-<<<<<<< HEAD
-            # Validate room available in dining list
-            if self.dining_list.dining_entries.count() >= self.dining_list.max_diners:
-                # Can't put error on dining_list field as it's not part of all forms
-                raise ValidationError(gettext("Dining list is full"), code='full')
-
-=======
->>>>>>> 43e347e6
             # Validate user is not already subscribed for the dining list
             if self.get_internal() and self.dining_list.internal_dining_entries().filter(user=self.user).exists():
                 raise ValidationError(gettext('This user is already subscribed to the dining list'))
