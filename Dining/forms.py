--- conflicted
+++ resolved
@@ -225,64 +225,24 @@
         if (user.usercredit.balance < settings.MINIMUM_BALANCE_FOR_DINING_SIGN_UP and
                 not reduce(lambda a,b: a or (user.is_member_of(b) and b.has_min_exception),
                     Association.objects.all(), False)):
-<<<<<<< HEAD
             raise ValidationError("The balance of this user is too low to add", code='nomoneyzz')
-        # Check dining list open (written naively)
-        dining_list = cleaned_data.get('dining_list')
-        if not _can_add_diner(self.added_by, dining_list):
-            raise ValidationError(_("Dining list is closed or can't be changed"), code='closed')
-        return cleaned_data
-
-
-class DiningEntryExternalCreateForm(forms.ModelForm):
+
+        return cleaned_data
+
+
+class DiningEntryExternalCreateForm(DiningEntryCreateForm):
     class Meta:
         model = DiningEntryExternal
         fields = ['name']
-=======
-            raise ValidationError("The balance of this user is too low to add.")
-
-        return cleaned_data
-
-
-class DiningEntryExternalCreateForm(DiningEntryCreateForm):
-    user = forms.ModelChoiceField(queryset=None)
-
-    class Meta:
-        model = DiningEntryExternal
-        fields = ['dining_list', 'user', 'name']
-
-    def __init__(self, adder, dining_list, name, data=None, **kwargs):
-        """
-        The adder and dining_list parameters are used to find the users that can be used for this entry.
-        """
-        if data is not None:
-            # User defaults to adder if not set
-            data.setdefault('name', name)
-
-        super().__init__(adder, dining_list, name, data=data, **kwargs)
-
-        # Limit the user to the adder person
-        self.instance.user = adder
-
-        # Limit the options for the person who added the diner to solely the person who added the diner
+
         self.fields['user'].queryset = self.fields['user'].queryset.filter(pk=adder.pk)
->>>>>>> 43e347e6
-
     def clean(self):
         cleaned_data = super().clean()
         user = self.instance.user
         if (user.usercredit.balance < settings.MINIMUM_BALANCE_FOR_DINING_SIGN_UP and
                 not reduce(lambda a,b: a or (user.is_member_of(b) and b.has_min_exception),
                     Association.objects.all(), False)):
-<<<<<<< HEAD
             raise ValidationError("Your balance is too low to add any external people", code='nomoneyzz')
-        # Check dining list open
-        dining_list = self.instance.dining_list
-        if not _can_add_diner(user, dining_list):
-            raise ValidationError(_("Dining list is closed or can't be changed"), code='closed')
-=======
-            raise ValidationError("Your balance is too low to add any external people.")
->>>>>>> 43e347e6
         return cleaned_data
 
 
