<<<<<<< HEAD
from django.db import models
from django.db.models import F, Q, Avg, Count, Min, Sum, OuterRef, Subquery, Value
from django.db.models.functions import Coalesce
from UserDetails.models import User, Association
from Dining.models import *
=======
from decimal import Decimal

from django.conf import settings
>>>>>>> 9fd2a75e
from django.contrib.contenttypes.models import ContentType
from django.core.exceptions import ValidationError
from django.core.validators import MinValueValidator
from django.db import models
from django.db.models import Q, Value, Sum, OuterRef, Subquery
from django.db.models.functions import Coalesce
from django.utils.translation import gettext as _

from Dining.models import DiningList
from UserDetails.models import Association, User


class TransactionManager(models.Manager):
    def with_user(self, user):
        return self.filter(Q(source_user=user) | Q(target_user=user))

    def with_association(self, association):
        return self.filter(Q(source_association=association) | Q(target_association=association))


class Transaction(models.Model):
    """
    Todo: the following database constraints should be in place:

    CHECK(amount > 0),
    CHECK(source_user IS NULL OR source_association IS NULL), -- there must be at most one source
    CHECK(target_user IS NULL OR target_association IS NULL), -- there must be at most one target
    -- there must be at least a source or a target
    CHECK(NOT(source_user IS NULL AND source_association IS NULL AND target_user IS NULL AND target_association IS NULL)),

    These probably need to be inserted using custom migration files, however these are not yet in git.
    """
    moment = models.DateTimeField(auto_now_add=True)
    # We should probably add a database index to source and target (but first do profiling)
    source_user = models.ForeignKey(User, related_name="transaction_source",
                                    on_delete=models.PROTECT, null=True, blank=True)
    source_association = models.ForeignKey(Association, related_name="transaction_source", on_delete=models.PROTECT,
                                           null=True, blank=True)
    target_user = models.ForeignKey(User, related_name="transaction_target",
                                    on_delete=models.PROTECT, null=True, blank=True)
    target_association = models.ForeignKey(Association, related_name="transaction_target", on_delete=models.PROTECT,
                                           null=True, blank=True)
    amount = models.DecimalField(decimal_places=2, max_digits=16, validators=[MinValueValidator(Decimal('0.01'))])
    notes = models.CharField(max_length=200, blank=True)

    # Optional reference to the dining list that caused this transaction, for informational purposes.
    # Todo: SET_NULL is needed to make it possible to delete dining lists, however this alters a transaction.
    # To fix: remove this dependency to dining list and move it to a DiningList model which references transactions.
    dining_list = models.ForeignKey(DiningList, related_name='transactions', on_delete=models.SET_NULL, null=True,
                                    blank=True)

    objects = TransactionManager()

    def source(self):
        """
        Returns the transaction source which is a user or an association.
        """
        return self.source_user if self.source_user else self.source_association

    def target(self):
        """
        Returns the transaction target which is a user or an association.
        """
        return self.target_user if self.target_user else self.target_association

    def save(self, *args, **kwargs):
        """
        Double-checks database constraints.
        """
        assert not self.pk, "Transaction change is not allowed."
        assert self.amount > 0, "Transaction value must be positive."
        assert not (self.source_user and self.source_association), "There must be at most one source."
        assert not (self.target_user and self.target_association), "There must be at most one target."
        assert self.source() or self.target(), "There must be at least a source or a target."
        super().save(*args, **kwargs)

    def delete(self, *args, **kwargs):
        assert False, "Transaction deletion is not allowed"

    def clean(self):
        """
        Transaction business rules.
        """

        # Balance bottom limit
        if self.source_user:
            balance = self.source_user.balance
            new_balance = balance - self.amount
            if new_balance < settings.MINIMUM_BALANCE:
                raise ValidationError(_("Balance becomes too low"))

        # Associations cannot transfer money between each other
        if self.source_association and self.target_association:
            raise ValidationError(_("Associations cannot transfer money between each other"))

    def __str__(self):
        return "{} | {} | {} → {} | {}".format(self.moment, self.amount, self.source(), self.target(), self.notes)


# Todo: this is not yet in use
class AbstractCreditQuerySet(models.QuerySet):
    source_column = None
    target_column = None

    def annotate_balance(self):
        """
        Annotates the rows with the balance value (named 'balance').
        """
        # Calculate sum of target minus sum of source

        # Filter transactions on source
        source_sum_qs = Transaction.objects.filter(**{self.source_column: OuterRef('pk')})
        # Aggregate the rows
        source_sum_qs = source_sum_qs.values(self.source_column)
        # Annotate the sum
        source_sum_qs = source_sum_qs.annotate(source_sum=Sum('amount')).values('source_sum')
        # Encapsulate in subquery
        source_sum_qs = Coalesce(Subquery(source_sum_qs), Value(0))

        # Same as above
        target_sum_qs = Transaction.objects.filter(**{self.target_column: OuterRef('pk')})
        target_sum_qs = target_sum_qs.values(self.target_column)
        target_sum_qs = target_sum_qs.annotate(target_sum=Sum('amount')).values('target_sum')
        target_sum_qs = Coalesce(Subquery(target_sum_qs), Value(0))

        # Combine
        return self.annotate(balance=target_sum_qs - source_sum_qs)

<<<<<<< HEAD
    def save(self, *args, **kwargs):
        """
        An enhanced save implementation to adjust the status of the negative since counter
        """
        try:
            previous_state = UserCredit.objects.get(pk=self.pk)
        except ObjectDoesNotExist:
            previous_state = None

        if previous_state is None:
            # Model is created, it should not contain a negative credit, but just to be certain a check is implemented
            if self.credit < 0:
                self.negative_since = datetime.now().date()

            super(UserCredit, self).save(*args, **kwargs)
            return
        # save the credits
        super(UserCredit, self).save(*args, **kwargs)

        # Check for a change in negative state
        # This is done afterwards in case credit is an F-value
        self.refresh_from_db()
        # If credits are now negative
        if previous_state.negative_since is None:
            if self.credit < 0:
                self.negative_since = datetime.now().date()
                super(UserCredit, self).save(update_fields=['negative_since'])
        else:   # if credits are no longer negative
            if self.credit >= 0:
                self.negative_since = None
                super(UserCredit, self).save(update_fields=['negative_since'])
        return

    def get_current_credits(self):
        return self.credit
        # Todo: implement retrieval of pending transactions


class AbstractTransaction(models.Model):
    # DO NOT CHANGE THIS ORDER, IT CAN CAUSE PROBLEMS IN THE UNION METHODS AT DATABASE LEVEL!
    source_user = models.ForeignKey(User, related_name="%(class)s_transaction_source", on_delete=models.SET_NULL, null=True, blank=True, verbose_name="The user giving the money")
    source_association = models.ForeignKey(Association, related_name="%(class)s_transaction_source", on_delete=models.SET_NULL, null=True, blank=True, verbose_name="The association giving the money")
    amount = models.DecimalField(verbose_name="Money transferred", decimal_places=2, max_digits=4, validators=[MinValueValidator(Decimal('0.01'))])
    target_user = models.ForeignKey(User, related_name="%(class)s_transaction_target", on_delete=models.SET_NULL, null=True, blank=True, verbose_name="The user receiving the money")
    target_association = models.ForeignKey(Association, related_name="%(class)s_transaction_target", on_delete=models.SET_NULL, null=True, blank=True, verbose_name="The association recieving the money")

    order_moment = models.DateTimeField(auto_now_add=True)
    confirm_moment = models.DateTimeField()
    description = models.CharField(default="", blank=True, max_length=50)


    class Meta:
        abstract = True

    @classmethod
    def get_children(cls):
        return [FixedTransaction, AbstractPendingTransaction]

    @classmethod
    def get_all_credits(cls, user=None, association=None):
        """
        Get all credit instances defined in its immediate children and present them as a queryset
        Accepts user as argument
        Accepts association as argument
        :return: A queryset of all credit instances
        """

        result = None
        children = cls.get_children()

        for child in children:
            if result is None:
                result = child.get_all_credits(user, association)
            else:
                result = result.union(child.get_all_credits(user, association))

        return result

    @classmethod
    def get_user_credit(cls, user):
        """
        Returns the usercredit
        :return: The current credits
        """

        result = Decimal(0.00)
        children = cls.get_children()

        # Loop over all children and get the credits
        # It is not possible to summarize get_all_credits due to the union method (it blocks it)
        for child in children:
            child_value = child.get_user_credit(user)

            if child_value:
                result += child_value

        return result

class FixedTransaction(AbstractTransaction):
    # Todo: implement CreditQuerySet as manager from Maartens branch

    @classmethod
    def get_all_credits(cls, user=None, association=None):
        # Get all objects
        queryset = cls.objects.all()
        # Filter the objects
        if user is not None:
            # Filter on user, make sure that if source_user, source_association is none
            queryset = queryset.filter(Q(source_user=user) | Q(target_user=user))
            queryset.exclude(Q(source_user=user) & ~Q(source_association=None))
        elif association is not None:
            # Filter on association
            queryset = queryset.filter(Q(source_user=user) | Q(target_user=user))

    @classmethod
    def get_user_credit(cls, user):
        # Filter transactions on source
        source_sum_qs = FixedTransaction.objects.filter(source_user=user)
        # Aggregate the rows
        source_sum_qs = source_sum_qs.aggregate(amount_sum=Coalesce(Sum('amount'), Value(0)))
        source_sum_qs = source_sum_qs['amount_sum']

        # Filter transactions on source
        target_sum_qs = FixedTransaction.objects.filter(target_user=user)
        # Aggregate the rows
        target_sum_qs = target_sum_qs.aggregate(amount_sum=Coalesce(Sum('amount'), Value(0)))
        target_sum_qs = target_sum_qs['amount_sum']

        return target_sum_qs - source_sum_qs


class AbstractPendingTransaction(AbstractTransaction):

    @classmethod
    def get_children(cls):
        return [PendingTransaction, PendingDiningTransaction]

    class Meta:
        abstract = True


class PendingTransaction(AbstractPendingTransaction):

    # Todo: implement CreditQuerySet as manager from Maartens branch

    @classmethod
    def get_all_credits(cls, user=None, association=None):
        # Get all objects
        queryset = cls.objects.all()
        # Filter the objects
        if user is not None:
            # Filter on user, make sure that if source_user, source_association is none
            queryset = queryset.filter(Q(source_user=user) | Q(target_user=user))
            queryset.exclude(Q(source_user=user) & ~Q(source_association=None))
        elif association is not None:
            # Filter on association
            queryset = queryset.filter(Q(source_association=association) | Q(target_association=association))
        return queryset

    @classmethod
    def get_user_credit(cls, user):
        # Filter transactions on source
        source_sum_qs = PendingTransaction.objects.filter(source_user=user)
        # Aggregate the rows
        source_sum_qs = source_sum_qs.aggregate(amount_sum=Coalesce(Sum('amount'), Value(0)))
        source_sum_qs = source_sum_qs['amount_sum']

        # Filter transactions on source
        target_sum_qs = PendingTransaction.objects.filter(target_user=user)
        # Aggregate the rows
        target_sum_qs = target_sum_qs.aggregate(amount_sum=Coalesce(Sum('amount'), Value(0)))
        target_sum_qs = target_sum_qs['amount_sum']

        return target_sum_qs - source_sum_qs

class PendingDiningTransaction(AbstractPendingTransaction):
    dining_identifier = "DINING"
    #todo Implement autopay

    @classmethod
    def get_all_credits(cls, user=None, association=None):
        # If queried on association, return nothing, associations can not pay dining lists
        if association:
            return PendingDiningTransaction.objects.none()

        # IMPORTANT, DO NOT MESS UP THE ORDER!
        # Changing it creates problems in the union query at database level

        PDT = PendingDiningTransaction.objects.all()
        # If there are no instances in the database, the union will result in arbitrary dicts,
        # 1 entry needs to be present in the database with no contents
        if len(PDT) == 0:
            PendingDiningTransaction(amount=42, description=cls.dining_identifier).save()
            PDT = PendingDiningTransaction.objects.all()
        none_obj = Subquery(PDT.values('target_user')[:1])
        desc_obj = Subquery(PDT.values('description')[:1])

        # Select all entries in the pending dininglists
        entries = DiningEntry.objects.filter(dining_list__pendingdininglisttracker__isnull=False)
        # Filter for the given user
        if user:
            entries = entries.filter(user=user)

        # Rename the user parameter and merge contents (user entries on each dining list)
        entries = entries.annotate(source_user=F('user'))
        entries = entries.values('dining_list', 'source_user')

        # annotate empty association object
        entries = entries.annotate(source_association=none_obj)
        # compute the total costs
        entries = entries.annotate(amount=Sum('dining_list__kitchen_cost'))

        # add the residual data
        entries = entries.annotate(target_user=none_obj)
        entries = entries.annotate(target_association=none_obj)
        entries = entries.annotate(order_moment=F('dining_list__sign_up_deadline'))
        entries = entries.annotate(confirm_moment=F('dining_list__sign_up_deadline'))
        entries = entries.annotate(description=desc_obj)

        # NOTE: The dining list is stored in the id position
        #       it is used to connect the transaction with the dining list

        # Merge the created entries with the entries in the pending dining transactions
        # Remove the unused entries from the database table
        PDT = PDT.union(entries).difference(PDT)
        # Django now treats this as a PendingDiningTransaction queryset

        return PDT

    @classmethod
    def get_user_credit(cls, user):
        # Select all entries in the pending dininglists, filter on the intended user in that dining list
        entries = DiningEntry.objects.filter(dining_list__pendingdininglisttracker__isnull=False)
        entries = entries.filter(user=user)

        # compute the total costs of the dining list
        entries = entries.aggregate(amount_sum=Coalesce(Sum('dining_list__kitchen_cost'), Value(0)))

        return -entries['amount_sum']


class PendingDiningListTracker(models.Model):
    dining_list = models.OneToOneField(DiningList, on_delete=models.CASCADE)
=======

    def annotate_negative_since(self):
        raise NotImplementedError("Todo")


class UserCreditQuerySet(AbstractCreditQuerySet):
    source_column = 'source_user'
    target_column = 'target_user'


class AssociationCreditQuerySet(AbstractCreditQuerySet):
    source_column = 'source_association'
    target_column = 'target_association'


class UserWithCredit(User):
    """
    User model enhanced with credit queries.
    """
    class Meta:
        proxy = True

    objects = UserCreditQuerySet.as_manager()

    def get_balance(self):
        query = UserWithCredit.objects.filter(pk=self.pk).annotate_balance()
        return query[0].balance


class AssociationWithCredit(Association):
    """
    Association model enhanced with credit queries.
    """
    class Meta:
        proxy = True

    objects = AssociationCreditQuerySet.as_manager()

    def get_balance(self):
        query = AssociationWithCredit.objects.filter(pk=self.pk).annotate_balance()
        return query[0].balance
>>>>>>> 9fd2a75e
<|MERGE_RESOLUTION|>--- conflicted
+++ resolved
@@ -1,14 +1,11 @@
-<<<<<<< HEAD
+from decimal import Decimal
+
+from django.conf import settings
 from django.db import models
 from django.db.models import F, Q, Avg, Count, Min, Sum, OuterRef, Subquery, Value
 from django.db.models.functions import Coalesce
 from UserDetails.models import User, Association
 from Dining.models import *
-=======
-from decimal import Decimal
-
-from django.conf import settings
->>>>>>> 9fd2a75e
 from django.contrib.contenttypes.models import ContentType
 from django.core.exceptions import ValidationError
 from django.core.validators import MinValueValidator
@@ -137,44 +134,47 @@
         # Combine
         return self.annotate(balance=target_sum_qs - source_sum_qs)
 
-<<<<<<< HEAD
-    def save(self, *args, **kwargs):
-        """
-        An enhanced save implementation to adjust the status of the negative since counter
-        """
-        try:
-            previous_state = UserCredit.objects.get(pk=self.pk)
-        except ObjectDoesNotExist:
-            previous_state = None
-
-        if previous_state is None:
-            # Model is created, it should not contain a negative credit, but just to be certain a check is implemented
-            if self.credit < 0:
-                self.negative_since = datetime.now().date()
-
-            super(UserCredit, self).save(*args, **kwargs)
-            return
-        # save the credits
-        super(UserCredit, self).save(*args, **kwargs)
-
-        # Check for a change in negative state
-        # This is done afterwards in case credit is an F-value
-        self.refresh_from_db()
-        # If credits are now negative
-        if previous_state.negative_since is None:
-            if self.credit < 0:
-                self.negative_since = datetime.now().date()
-                super(UserCredit, self).save(update_fields=['negative_since'])
-        else:   # if credits are no longer negative
-            if self.credit >= 0:
-                self.negative_since = None
-                super(UserCredit, self).save(update_fields=['negative_since'])
-        return
-
-    def get_current_credits(self):
-        return self.credit
-        # Todo: implement retrieval of pending transactions
-
+
+    def annotate_negative_since(self):
+        raise NotImplementedError("Todo")
+
+
+class UserCreditQuerySet(AbstractCreditQuerySet):
+    source_column = 'source_user'
+    target_column = 'target_user'
+
+
+class AssociationCreditQuerySet(AbstractCreditQuerySet):
+    source_column = 'source_association'
+    target_column = 'target_association'
+
+
+class UserWithCredit(User):
+    """
+    User model enhanced with credit queries.
+    """
+    class Meta:
+        proxy = True
+
+    objects = UserCreditQuerySet.as_manager()
+
+    def get_balance(self):
+        query = UserWithCredit.objects.filter(pk=self.pk).annotate_balance()
+        return query[0].balance
+
+
+class AssociationWithCredit(Association):
+    """
+    Association model enhanced with credit queries.
+    """
+    class Meta:
+        proxy = True
+
+    objects = AssociationCreditQuerySet.as_manager()
+
+    def get_balance(self):
+        query = AssociationWithCredit.objects.filter(pk=self.pk).annotate_balance()
+        return query[0].balance
 
 class AbstractTransaction(models.Model):
     # DO NOT CHANGE THIS ORDER, IT CAN CAUSE PROBLEMS IN THE UNION METHODS AT DATABASE LEVEL!
@@ -380,47 +380,4 @@
 
 
 class PendingDiningListTracker(models.Model):
-    dining_list = models.OneToOneField(DiningList, on_delete=models.CASCADE)
-=======
-
-    def annotate_negative_since(self):
-        raise NotImplementedError("Todo")
-
-
-class UserCreditQuerySet(AbstractCreditQuerySet):
-    source_column = 'source_user'
-    target_column = 'target_user'
-
-
-class AssociationCreditQuerySet(AbstractCreditQuerySet):
-    source_column = 'source_association'
-    target_column = 'target_association'
-
-
-class UserWithCredit(User):
-    """
-    User model enhanced with credit queries.
-    """
-    class Meta:
-        proxy = True
-
-    objects = UserCreditQuerySet.as_manager()
-
-    def get_balance(self):
-        query = UserWithCredit.objects.filter(pk=self.pk).annotate_balance()
-        return query[0].balance
-
-
-class AssociationWithCredit(Association):
-    """
-    Association model enhanced with credit queries.
-    """
-    class Meta:
-        proxy = True
-
-    objects = AssociationCreditQuerySet.as_manager()
-
-    def get_balance(self):
-        query = AssociationWithCredit.objects.filter(pk=self.pk).annotate_balance()
-        return query[0].balance
->>>>>>> 9fd2a75e
+    dining_list = models.OneToOneField(DiningList, on_delete=models.CASCADE)