--- conflicted
+++ resolved
@@ -1,16 +1,10 @@
-<<<<<<< HEAD
 from django.shortcuts import render
 from django.utils.decorators import method_decorator
 from django.contrib.auth.decorators import login_required
 from django.views.generic import View
 from UserDetails.models import User
-from .models import *
 from .forms import create_transaction_form
-from django.http import HttpResponse
 
-=======
-from django.views.generic.list import ListView
->>>>>>> 9fd2a75e
 
 from .models import Transaction
 
@@ -24,7 +18,15 @@
         return Transaction.objects.with_user(self.request.user).order_by('-pk')
 
 
-<<<<<<< HEAD
+class AssociationTransactionListView():
+    pass
+
+        user = User.objects.get(username=request.user.username)
+
+        self.context['slot_form'] = create_transaction_form(user)
+
+
+
         return render(request, self.template, self.context)
 
 
@@ -45,8 +47,4 @@
                 #result += "{0}".format(i.amount)
                 result+= "<BR>"
 
-        return render(request, "test.html", {'text': result})
-=======
-class AssociationTransactionListView():
-    pass
->>>>>>> 9fd2a75e
+        return render(request, "test.html", {'text': result})