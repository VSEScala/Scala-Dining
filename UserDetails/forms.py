--- conflicted
+++ resolved
@@ -3,12 +3,9 @@
 from django.db.utils import OperationalError
 from django.db.models import Q
 from django.forms import ModelForm
-<<<<<<< HEAD
 from django.core.exceptions import ValidationError, ObjectDoesNotExist
 from django.conf import settings
 from django.utils import timezone
-=======
->>>>>>> 42c73d26
 
 from Dining.models import UserDiningSettings
 from .models import User, Association, UserMembership
