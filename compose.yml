--- conflicted
+++ resolved
@@ -11,11 +11,8 @@
       DINING_SECRET_KEY: hallo
       DINING_ALLOWED_HOSTS: "*"
       DINING_DATABASE_URL: postgres://dining:dining@db/dining
-<<<<<<< HEAD
+      DINING_SITE_BANNER: "Development"
       DINING_INTERNAL_IP: 172.18.0.1
-=======
-      DINING_SITE_BANNER: "Development"
->>>>>>> 1a021a64
     depends_on:
       - db
     volumes:
