from datetime import timedelta
from decimal import Decimal, ROUND_UP
from typing import List, Dict

from dal_select2.widgets import ModelSelect2, ModelSelect2Multiple
from django import forms
from django.conf import settings
from django.core import mail
from django.core.mail import EmailMessage
from django.core.serializers import serialize
from django.core.validators import MinValueValidator
from django.db import transaction
from django.db.models import OuterRef, Exists, QuerySet
from django.forms import ValidationError
from django.utils import timezone

from creditmanagement.models import Transaction, Account
from dining.models import DiningList, DiningComment, DiningEntry, PaymentReminderLock, DeletedList
from general.forms import ConcurrenflictFormMixin
from general.mail_control import construct_templated_mail
from general.util import SelectWithDisabled
from userdetails.models import Association, UserMembership, User

__all__ = [
    "CreateSlotForm",
    "DiningInfoForm",
    "DiningPaymentForm",
    "DiningEntryInternalForm",
    "DiningEntryExternalForm",
    "DiningEntryDeleteForm",
    "DiningListDeleteForm",
    "DiningCommentForm",
    "SendReminderForm",
]


def _clean_form(form):
    """Cleans the given form by validating it and throwing ValidationError if it is not valid."""
    if not form.is_valid():
        validation_errors = []
        for field, errors in form.errors.items():
            validation_errors.extend(
                ["{}: {}".format(field, error) for error in errors]
            )
        raise ValidationError(validation_errors)


class ServeTimeCheckMixin:
    """Mixin which gives errors on the serve_time if it is not within the kitchen opening hours."""

    def clean_serve_time(self):
        serve_time = self.cleaned_data["serve_time"]
        if serve_time < settings.KITCHEN_USE_START_TIME:
            raise ValidationError(
                "Kitchen can't be used this early", code="kitchen_start_time"
            )
        if serve_time > settings.KITCHEN_USE_END_TIME:
            raise ValidationError(
                "Kitchen can't be used this late", code="kitchen_close_time"
            )
        return serve_time

    def set_bounds(self, field, attr, value):
        """Sets frontend-side bounds to make the filling in of the forms slightly more user-friendly.

        Args:
            field (string): the name of the field you want to edit
            attr: either 'min' or 'max'
            value: the max or min value you want the field to have
        """
        if attr != "max" and attr != "min":
            raise ValueError("attr not min or max")
        f = self.fields[field]
        f.widget.attrs[attr] = value
        if attr == "max" and hasattr(f, "max_value"):
            f.max_value = value
        elif attr == "min" and hasattr(f, "min_value"):
            f.min_value = value


class CreateSlotForm(ServeTimeCheckMixin, forms.ModelForm):
    class Meta:
        model = DiningList
        fields = ("dish", "association", "max_diners", "serve_time")

    def __init__(self, creator: User, *args, **kwargs):
        super().__init__(*args, **kwargs)

        self.creator = creator

        self.fields["serve_time"].widget.input_type = "time"

        # Get associations that the user is a member of (not necessarily verified)
        associations = Association.objects.filter(usermembership__related_user=creator)
        denied_memberships = UserMembership.objects.filter(
            related_user=creator, is_verified=False, verified_on__isnull=False
        )
        associations = associations.exclude(usermembership__in=denied_memberships)

        # Filter out unavailable associations (those that have a dining list already on this day)
        dining_lists = DiningList.objects.filter(
            date=self.instance.date, association=OuterRef("pk")
        )
        available = associations.annotate(occupied=Exists(dining_lists)).filter(
            occupied=False
        )
        unavailable = associations.annotate(occupied=Exists(dining_lists)).filter(
            occupied=True
        )

        if unavailable.exists():
            help_text = "Some of your associations are not available since they already have a dining list for this date."
        else:
            help_text = ""

        widget = SelectWithDisabled(
            disabled_choices=[(a.pk, a.name) for a in unavailable]
        )

        self.fields["association"] = forms.ModelChoiceField(
            queryset=available, widget=widget, help_text=help_text
        )

        if len(available) == 1:
            self.initial["association"] = available[0].pk
            self.fields["association"].disabled = True

        if associations.count() == 0:
            # Ready an error message as the user is not a member of any of the associations and thus can not create a slot
            self.cleaned_data = {}
            self.add_error(
                None,
                ValidationError(
                    "You are not a member of any association and thus can not claim a dining list"
                ),
            )

        self.set_bounds("max_diners", "min", settings.MIN_SLOT_DINER_MAXIMUM)
        self.set_bounds(
            "serve_time", "min", settings.KITCHEN_USE_START_TIME.strftime("%H:%M")
        )
        self.set_bounds(
            "serve_time", "max", settings.KITCHEN_USE_END_TIME.strftime("%H:%M")
        )

    def clean(self):
        # Note: uniqueness for date+association is implicitly enforced using the association form field
        cleaned_data = super().clean()

        creator = self.creator

        if DiningList.objects.available_slots(self.instance.date) <= 0:
            raise ValidationError("All dining slots are already occupied on this day")

        # Check if user has enough money to claim a slot
        min_balance_exception = creator.has_min_balance_exception()
        if (
            not min_balance_exception and creator.account.get_balance() < settings.MINIMUM_BALANCE_FOR_DINING_SLOT_CLAIM
        ):
            raise ValidationError("Your balance is too low to claim a slot")

        # Check if user does not already own another dining list this day
        if DiningList.objects.filter(date=self.instance.date, owners=creator).exists():
            raise ValidationError("User already owns a dining list on this day")

        # If date is valid
        if self.instance.date < timezone.now().date():
            raise ValidationError("This date is in the past")
        if (
            self.instance.date == timezone.now().date() and timezone.now().time() > settings.DINING_SLOT_CLAIM_CLOSURE_TIME
        ):
            raise ValidationError("It's too late to claim any dining slots")
        if (
            self.instance.date > timezone.now().date() + settings.DINING_SLOT_CLAIM_AHEAD
        ):
            raise ValidationError("Dining list is too far in the future")

        return cleaned_data

    def save(self, commit=True):
        instance = super().save(commit=False)  # type: DiningList

        if commit:
            with transaction.atomic():
                instance.save()
                # Make creator owner
                instance.owners.add(self.creator)

                # Create dining entry for creator.
                #
                # We use the form to make sure that the kitchen cost
                # transaction is created.
                entry_form = DiningEntryInternalForm(
                    {"user": str(self.creator.pk)},
                    instance=DiningEntry(created_by=self.creator, dining_list=instance),
                )
                if entry_form.is_valid():
                    entry_form.save()
                else:
                    # This can only happen when the server is misconfigured.
                    raise RuntimeError(
                        "Couldn't create dining entry while creating dining list",
                        entry_form.errors,
                    )
        return instance


class DiningInfoForm(ConcurrenflictFormMixin, ServeTimeCheckMixin, forms.ModelForm):
    class Meta:
        model = DiningList
<<<<<<< HEAD
        fields = [
            "owners",
            "dish",
            "serve_time",
            "min_diners",
            "max_diners",
            "sign_up_deadline",
        ]
=======
        fields = ['owners', 'dish', 'serve_time', 'max_diners', 'sign_up_deadline']
>>>>>>> 99e0e8aa
        widgets = {
            "owners": ModelSelect2Multiple(
                url="people_autocomplete", attrs={"data-minimum-input-length": "1"}
            ),
        }

    def __init__(self, *args, **kwargs):
        super().__init__(*args, **kwargs)
<<<<<<< HEAD
        self.fields["serve_time"].widget.input_type = "time"
        self.fields["sign_up_deadline"].widget.input_type = "datetime-local"
        self.set_bounds(
            "serve_time", "min", settings.KITCHEN_USE_START_TIME.strftime("%H:%M")
        )
        self.set_bounds(
            "serve_time", "max", settings.KITCHEN_USE_END_TIME.strftime("%H:%M")
        )
        self.set_bounds(
            "sign_up_deadline", "max", self.instance.date.strftime("%Y-%m-%dT23:59")
        )
        self.set_bounds("min_diners", "max", settings.MAX_SLOT_DINER_MINIMUM)
        self.set_bounds("max_diners", "min", settings.MIN_SLOT_DINER_MAXIMUM)
=======
        self.fields['serve_time'].widget.input_type = 'time'
        self.fields['sign_up_deadline'].widget.input_type = 'datetime-local'
        self.set_bounds('serve_time', 'min', settings.KITCHEN_USE_START_TIME.strftime("%H:%M"))
        self.set_bounds('serve_time', 'max', settings.KITCHEN_USE_END_TIME.strftime("%H:%M"))
        self.set_bounds('sign_up_deadline', 'max', self.instance.date.strftime("%Y-%m-%dT23:59"))
        self.set_bounds('max_diners', 'min', settings.MIN_SLOT_DINER_MAXIMUM)

    def set_bounds(self, field, attr, value):
        """Sets frontend-side bounds to make the filling in of the forms slightly more user-friendly.

        Args:
            field (string): the name of the field you want to edit
            attr: either 'min' or 'max'
            value: the max or min value you want the field to have
        """
        if (attr != 'max' and attr != 'min'):
            raise ValueError("attr not min or max")
        f = self.fields[field]
        f.widget.attrs[attr] = value
        if attr == 'max' and hasattr(f, 'max_value'):
            f.max_value = value
        elif attr == 'min' and hasattr(f, 'min_value'):
            f.min_value = value
>>>>>>> 99e0e8aa


class DiningPaymentForm(ConcurrenflictFormMixin, forms.ModelForm):
    dining_cost_total = forms.DecimalField(
        decimal_places=2,
        max_digits=5,
        required=False,
        validators=[MinValueValidator(Decimal("0"))],
        help_text="Only one of dinner cost total or dinner cost per person should "
        "be provided",
    )

    class Meta:
        model = DiningList
        fields = ["dining_cost_total", "dining_cost", "payment_link"]

    def clean(self):
        """This cleaning calculates the person dining cost from the total dining cost."""
        cleaned_data = super().clean()
        dinner_cost_total = cleaned_data.get("dining_cost_total")
        dining_cost = cleaned_data.get("dining_cost")

        # Sanity check: do not allow both dinner cost total and dinner cost per person
        if dinner_cost_total and dining_cost:
            msg = (
                "Please only provide either dinner cost total or dinner cost per person"
            )
            self.add_error(
                "dining_cost_total", ValidationError(msg, code="duplicate_cost")
            )
            self.add_error("dining_cost", ValidationError(msg, code="duplicate_cost"))
        elif dinner_cost_total:
            # Total dinner cost provided: calculate dining cost per person and apply
            if self.instance.diners.count() > 0:
                cost = dinner_cost_total / self.instance.diners.count()
            else:
                msg = "Can't calculate dinner cost per person as there are no diners"
                raise ValidationError(
                    {"dining_cost_total": ValidationError(msg, code="costs_no_diners")}
                )

            # Round up to remove missing cents
            cost = Decimal(cost).quantize(Decimal(".01"), rounding=ROUND_UP)
            cleaned_data.update(
                {
                    "dining_cost_total": None,
                    "dining_cost": cost,
                }
            )
        return cleaned_data


class DiningEntryInternalForm(forms.ModelForm):
    """This form can be used to create internal dining entries."""

    class Meta:
        model = DiningEntry
        fields = ("user",)
        widgets = {
            # User needs to type at least 1 character, could change it to 2
            "user": ModelSelect2(
                url="people_autocomplete", attrs={"data-minimum-input-length": "1"}
            )
        }

    def get_user(self):
        """Returns the user responsible for the kitchen cost (not necessarily creator)."""
        user = self.cleaned_data.get("user")
        if not user:
            raise ValidationError("User not provided")
        return user

    def clean(self):
        cleaned_data = super().clean()

        dining_list = self.instance.dining_list
        user = self.get_user()
        creator = self.instance.created_by

        # Adjustable
        if not dining_list.is_adjustable():
            raise ValidationError(
                "Dining list can no longer be adjusted", code="closed"
            )

        # Closed (exception for owner)
        if not dining_list.is_owner(creator) and not dining_list.is_open():
            raise ValidationError("Dining list is closed", code="closed")

        # Full (exception for owner)
        if not dining_list.is_owner(creator) and not dining_list.has_room():
            raise ValidationError("Dining list is full", code="full")

        if dining_list.limit_signups_to_association_only:
            # User should be verified association member, except when the entry creator is owner
            if not dining_list.is_owner(creator) and not user.is_verified_member_of(
                dining_list.association
            ):
                raise ValidationError(
                    "Dining list is limited to members only", code="members_only"
                )

        # User balance check
        if (
            not user.has_min_balance_exception() and user.account.get_balance() < settings.MINIMUM_BALANCE_FOR_DINING_SIGN_UP
        ):
            raise ValidationError(
                "The balance of the user is too low to add", code="no_money"
            )

        return cleaned_data

    def save(self, commit=True):
        """Creates a kitchen cost transaction and saves the entry."""
        instance = super().save(commit=False)  # type: DiningEntry
        if commit:
            with transaction.atomic():
                amount = instance.dining_list.kitchen_cost
                # Skip transaction if dining list is free
                if amount != Decimal("0.00"):
                    tx = Transaction.objects.create(
                        source=instance.user.account,
                        target=Account.objects.get(special="kitchen_cost"),
                        amount=amount,
                        description="Kitchen cost for {}".format(instance.dining_list),
                        created_by=instance.created_by,
                    )
                    instance.transaction = tx
                instance.save()
        return instance


class DiningEntryExternalForm(DiningEntryInternalForm):
    """Form for creating an external dining entry.

    This is the same as for internal entries but with the external_name field
    instead.
    """

    class Meta:
        model = DiningEntry
        fields = ("external_name",)
        labels = {"external_name": "Name"}

    def __init__(self, *args, **kwargs):
        super().__init__(*args, **kwargs)
        # External name is not required on the model thus we set it as required here.
        self.fields["external_name"].required = True

    def get_user(self):
        return self.instance.user


class DiningEntryDeleteForm(forms.Form):
    def __init__(self, entry: DiningEntry, deleter: User, *args, **kwargs):
        super().__init__(*args, **kwargs)
        self.entry = entry
        self.deleter = deleter

    def clean(self):
        cleaned_data = super().clean()

        dining_list = self.entry.dining_list
        is_owner = dining_list.is_owner(self.deleter)

        if not dining_list.is_adjustable():
            raise ValidationError(
                "The dining list is locked, changes can no longer be made",
                code="locked",
            )

        # Validate dining list is still open (except for claimant)
        if not is_owner and not dining_list.is_open():
            raise ValidationError(
                "The dining list is closed, ask the chef to remove this entry instead",
                code="closed",
            )

        # Check permission: either she's owner, or the entry is about herself, or she created the entry
        if (
            not is_owner and self.entry.user != self.deleter and self.entry.created_by != self.deleter
        ):
            raise ValidationError("Can only delete own entries", code="not_owner")

        return cleaned_data

    def execute(self):
        with transaction.atomic():
            tx = self.entry.transaction
            if tx:
                tx.cancel(self.deleter)
                tx.save()
            self.entry.delete()
        # Todo: Inform other of removal logic here instead of in the view


class DiningListDeleteForm(forms.ModelForm):
    """Allows deletion of a dining list with its entries.

    This will refund all kitchen costs.
    """
    reason = forms.CharField(
        max_length=1000,
        required=False,
        help_text="You can optionally provide a reason."
    )

    class Meta:
        model = DiningList
        fields = []

<<<<<<< HEAD
    def __init__(self, deleted_by, instance, data=None, **kwargs):
        # Bind automatically on creation
        super().__init__(instance=instance, data={}, **kwargs)
        self.deleted_by = deleted_by
        # Create entry delete forms
        self.entry_delete_forms = [
            DiningEntryDeleteForm(entry, deleted_by, {})
            for entry in instance.dining_entries.all()
        ]

=======
>>>>>>> 99e0e8aa
    def clean(self):
        cleaned_data = super().clean()
        if not self.instance.is_adjustable():
<<<<<<< HEAD
            raise ValidationError(
                "The dining list is locked, changes can no longer be made",
                code="locked",
            )

        if not self.instance.is_owner(self.deleted_by):
            raise ValidationError(
                "Only owners of a dining list can delete a list", code="not_owner"
            )

        # Also validate all entry deletions
        for entry_deletion in self.entry_delete_forms:
            if not entry_deletion.is_valid():
                raise ValidationError(entry_deletion.non_field_errors())

=======
            raise ValidationError("The dining list is locked, changes can no longer be made", code='locked')
>>>>>>> 99e0e8aa
        return cleaned_data

    def execute(self, deleted_by):
        """Deletes the dining list."""
        if self.errors:
            raise ValueError("Form didn't validate")

        with transaction.atomic():
            # Create audit log entry
            DeletedList.objects.create(
                deleted_by=deleted_by,
                reason=self.cleaned_data['reason'],
                json_list=serialize("json", DiningList.objects.filter(pk=self.instance.pk)),
                json_diners=serialize("json", self.instance.dining_entries.all()),
            )

            # Delete entries
            for entry in self.instance.dining_entries.all():
                form = DiningEntryDeleteForm(entry, deleted_by, {})
                if not form.is_valid():
                    raise RuntimeError("Could not validate dining entry while deleting a dining list")
                form.execute()

            # Delete dining list
            self.instance.delete()

    def execute_and_notify(self, request, day_view_url):
        """Deletes the dining list and notifies diners.

        Args:
            request: The request user is used as deletion user.
            day_view_url: This URL is used in the email body.
        """
        deleted_by = request.user

        # Construct mails
        recipients = [x.user for x in self.instance.internal_dining_entries() if x.user != deleted_by]
        messages = construct_templated_mail(
            'mail/dining_list_deleted',
            recipients,
            {
                'dining_list': self.instance,
                'cancelled_by': deleted_by,
                'day_view_url': day_view_url,
                'reason': self.cleaned_data['reason'],
            },
            request=request
        )

        with transaction.atomic():
            # Delete and inform the diners
            self.execute(deleted_by)
            mail.get_connection().send_messages(messages)


class DiningCommentForm(forms.ModelForm):
    message = forms.CharField(
        max_length=10000, label="Comment", widget=forms.Textarea(attrs={"rows": "3"})
    )

    class Meta:
        model = DiningComment
        fields = ["message"]


class SendReminderForm(forms.Form):
    def __init__(self, *args, dining_list: DiningList = None, **kwargs):
        if dining_list is None:
            raise ValueError("dining_list is required")
        self.dining_list = dining_list
        super().__init__(*args, **kwargs)

    def clean(self):
        # Verify that there are people to inform
        if not DiningEntry.objects.filter(
            dining_list=self.dining_list, has_paid=False
        ).exists():
            raise ValidationError(
                "There was nobody to inform, everybody has paid", code="all_paid"
            )
        if self.dining_list.payment_link == "":
            raise ValidationError(
                "There was no payment url defined", code="payment_url_missing"
            )

    def get_user_recipients(self) -> QuerySet:
        """Returns the users that need to pay themselves, excluding external entries.

        Returns:
            A QuerySet of User instances.
        """
        unpaid_user_entries = self.dining_list.internal_dining_entries().filter(
            has_paid=False
        )
        return User.objects.filter(diningentry__in=unpaid_user_entries)

    def get_guest_recipients(self) -> Dict[User, List[str]]:
        """Returns external diners who have not yet paid.

        Returns:
            A dictionary from User to a list of guest names who were added by
            the user.
        """
        unpaid_guest_entries = self.dining_list.external_dining_entries().filter(
            has_paid=False
        )

        recipients = {}
        for user in User.objects.filter(
            diningentry__in=unpaid_guest_entries
        ).distinct():
            recipients[user] = [
                e.get_name() for e in unpaid_guest_entries.filter(user=user)
            ]
        return recipients

    def construct_messages(self, request) -> List[EmailMessage]:
        """Constructs the emails to send."""
        messages = []

        is_reminder = timezone.now().date() > self.dining_list.date

        # Mail for internal diners
        messages.extend(
            construct_templated_mail(
                "mail/dining_payment_reminder",
                self.get_user_recipients(),
                context={
                    "dining_list": self.dining_list,
                    "reminder": request.user,
                    "is_reminder": is_reminder,
                },
                request=request,
            )
        )

        # Mail for external diners
        for user, guests in self.get_guest_recipients().items():
            messages.extend(
                construct_templated_mail(
                    "mail/dining_payment_reminder_external",
                    user,
                    context={
                        "dining_list": self.dining_list,
                        "reminder": request.user,
                        "is_reminder": is_reminder,
                        "guests": guests,
                    },
                    request=request,
                )
            )
        return messages

    def send_reminder(self, request, nowait=False) -> bool:
        """Sends a reminder email to all non-paid diners on the dining list.

        The sending is rate-limited to prevent multiple emails from being sent
        simultaneously.

        Args:
            nowait: When True, raises DatabaseError instead of blocking when
                the lock is held.

        Returns:
            True on success. False when a mail was already sent too recently
            for this dining list.
        """
        # We use a critical section to prevent multiple emails from being sent
        # simultaneously. The critical section is implemented using the
        # database locking mechanism. However, SQLite does not support locking.
        # You need to use PostgreSQL as database.
        with transaction.atomic():
            # Acquire a lock on the dining list row. This may block.
            DiningList.objects.select_for_update(nowait=nowait).get(
                pk=self.dining_list.pk
            )
            # Retrieve the row that stores the last sent time.
            lock, _ = PaymentReminderLock.objects.get_or_create(
                dining_list=self.dining_list
            )
            if lock.sent and timezone.now() - lock.sent < timedelta(seconds=30):
                # A mail was sent too recently.
                return False
            else:
                # Update the lock and send the emails.
                lock.sent = timezone.now()
                lock.save()
                mail.get_connection().send_messages(self.construct_messages(request))
                return True<|MERGE_RESOLUTION|>--- conflicted
+++ resolved
@@ -208,18 +208,7 @@
 class DiningInfoForm(ConcurrenflictFormMixin, ServeTimeCheckMixin, forms.ModelForm):
     class Meta:
         model = DiningList
-<<<<<<< HEAD
-        fields = [
-            "owners",
-            "dish",
-            "serve_time",
-            "min_diners",
-            "max_diners",
-            "sign_up_deadline",
-        ]
-=======
         fields = ['owners', 'dish', 'serve_time', 'max_diners', 'sign_up_deadline']
->>>>>>> 99e0e8aa
         widgets = {
             "owners": ModelSelect2Multiple(
                 url="people_autocomplete", attrs={"data-minimum-input-length": "1"}
@@ -228,7 +217,6 @@
 
     def __init__(self, *args, **kwargs):
         super().__init__(*args, **kwargs)
-<<<<<<< HEAD
         self.fields["serve_time"].widget.input_type = "time"
         self.fields["sign_up_deadline"].widget.input_type = "datetime-local"
         self.set_bounds(
@@ -240,33 +228,7 @@
         self.set_bounds(
             "sign_up_deadline", "max", self.instance.date.strftime("%Y-%m-%dT23:59")
         )
-        self.set_bounds("min_diners", "max", settings.MAX_SLOT_DINER_MINIMUM)
         self.set_bounds("max_diners", "min", settings.MIN_SLOT_DINER_MAXIMUM)
-=======
-        self.fields['serve_time'].widget.input_type = 'time'
-        self.fields['sign_up_deadline'].widget.input_type = 'datetime-local'
-        self.set_bounds('serve_time', 'min', settings.KITCHEN_USE_START_TIME.strftime("%H:%M"))
-        self.set_bounds('serve_time', 'max', settings.KITCHEN_USE_END_TIME.strftime("%H:%M"))
-        self.set_bounds('sign_up_deadline', 'max', self.instance.date.strftime("%Y-%m-%dT23:59"))
-        self.set_bounds('max_diners', 'min', settings.MIN_SLOT_DINER_MAXIMUM)
-
-    def set_bounds(self, field, attr, value):
-        """Sets frontend-side bounds to make the filling in of the forms slightly more user-friendly.
-
-        Args:
-            field (string): the name of the field you want to edit
-            attr: either 'min' or 'max'
-            value: the max or min value you want the field to have
-        """
-        if (attr != 'max' and attr != 'min'):
-            raise ValueError("attr not min or max")
-        f = self.fields[field]
-        f.widget.attrs[attr] = value
-        if attr == 'max' and hasattr(f, 'max_value'):
-            f.max_value = value
-        elif attr == 'min' and hasattr(f, 'min_value'):
-            f.min_value = value
->>>>>>> 99e0e8aa
 
 
 class DiningPaymentForm(ConcurrenflictFormMixin, forms.ModelForm):
@@ -478,41 +440,10 @@
         model = DiningList
         fields = []
 
-<<<<<<< HEAD
-    def __init__(self, deleted_by, instance, data=None, **kwargs):
-        # Bind automatically on creation
-        super().__init__(instance=instance, data={}, **kwargs)
-        self.deleted_by = deleted_by
-        # Create entry delete forms
-        self.entry_delete_forms = [
-            DiningEntryDeleteForm(entry, deleted_by, {})
-            for entry in instance.dining_entries.all()
-        ]
-
-=======
->>>>>>> 99e0e8aa
     def clean(self):
         cleaned_data = super().clean()
         if not self.instance.is_adjustable():
-<<<<<<< HEAD
-            raise ValidationError(
-                "The dining list is locked, changes can no longer be made",
-                code="locked",
-            )
-
-        if not self.instance.is_owner(self.deleted_by):
-            raise ValidationError(
-                "Only owners of a dining list can delete a list", code="not_owner"
-            )
-
-        # Also validate all entry deletions
-        for entry_deletion in self.entry_delete_forms:
-            if not entry_deletion.is_valid():
-                raise ValidationError(entry_deletion.non_field_errors())
-
-=======
             raise ValidationError("The dining list is locked, changes can no longer be made", code='locked')
->>>>>>> 99e0e8aa
         return cleaned_data
 
     def execute(self, deleted_by):
