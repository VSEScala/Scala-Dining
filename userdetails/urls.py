from allauth.account.views import LoginView
from django.urls import include, path

from userdetails.views import (
    DiningClaimHistoryView,
    DiningJoinHistoryView,
    PeopleAutocompleteView,
    RegisterView,
)
from userdetails.views_association import (
    AssociationOverview,
    AssociationSettingsView,
    AssociationTransactionAddView,
    AssociationTransactionListView,
    AutoCreateNegativeCreditsView,
    MembersEditView,
    MembersOverview,
    SiteCreditDetailView,
    SiteCreditView,
    SiteDiningView,
    SiteTransactionView,
)
from userdetails.views_user_settings import SettingsProfileView

urlpatterns = [
    path(
        "association/<slug:slug>/",
        include(
            [
                path("", AssociationOverview.as_view(), name="association_overview"),
                path(
                    "transactions/",
                    include(
                        [
                            path(
                                "",
                                AssociationTransactionListView.as_view(),
                                name="association_credits",
                            ),
                            path(
                                "process_negatives/",
                                AutoCreateNegativeCreditsView.as_view(),
                                name="association_process_negatives",
                            ),
                            path(
                                "add/",
                                AssociationTransactionAddView.as_view(),
                                name="association_transaction_add",
                            ),
                        ]
                    ),
                ),
                path("members/", MembersOverview.as_view(), name="association_members"),
                path(
                    "members/edit/",
                    MembersEditView.as_view(),
                    name="association_members_edit",
                ),
                path(
                    "settings/",
                    AssociationSettingsView.as_view(),
                    name="association_settings",
                ),
                path(
                    "site_stats/",
                    include(
                        [
                            path(
                                "dining/",
                                SiteDiningView.as_view(),
                                name="association_site_dining_stats",
                            ),
                            path(
                                "credit/",
                                SiteCreditView.as_view(),
                                name="association_site_credit_stats",
                            ),
                            path(
                                "credit/add/",
                                SiteTransactionView.as_view(),
                                name="association_site_transaction_add",
                            ),
                            path(
<<<<<<< HEAD
                                "credit/account/<slug:account_slug>/",
=======
                                "credit/account/<int:pk>/",
>>>>>>> 40d96618
                                SiteCreditDetailView.as_view(),
                                name="association_site_credit_detail",
                            ),
                        ]
                    ),
                ),
            ]
        ),
    ),
    path(
        "statistics/",
        include(
            [
                path("joined/", DiningJoinHistoryView.as_view(), name="history_lists"),
                path(
                    "joined/<int:page>/",
                    DiningJoinHistoryView.as_view(),
                    name="history_lists",
                ),
                path(
                    "claimed/",
                    DiningClaimHistoryView.as_view(),
                    name="history_claimed_lists",
                ),
                path(
                    "claimed/<int:page>/",
                    DiningClaimHistoryView.as_view(),
                    name="history_claimed_lists",
                ),
            ]
        ),
    ),
    path("settings/", SettingsProfileView.as_view(), name="settings_account"),
    # Override allauth login and sign up page with our registration page
    path("login/", LoginView.as_view(), name="account_login"),
    path("signup/", RegisterView.as_view(), name="account_signup"),
    path(
        "people-autocomplete/",
        PeopleAutocompleteView.as_view(),
        name="people_autocomplete",
    ),
]<|MERGE_RESOLUTION|>--- conflicted
+++ resolved
@@ -81,11 +81,7 @@
                                 name="association_site_transaction_add",
                             ),
                             path(
-<<<<<<< HEAD
-                                "credit/account/<slug:account_slug>/",
-=======
                                 "credit/account/<int:pk>/",
->>>>>>> 40d96618
                                 SiteCreditDetailView.as_view(),
                                 name="association_site_credit_detail",
                             ),
