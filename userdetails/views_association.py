--- conflicted
+++ resolved
@@ -319,11 +319,7 @@
 
     template_name = "accounts/site_credit_detail.html"
     model = Account
-<<<<<<< HEAD
     slug_url_kwarg = "account_slug"
-    slug_field = "special"  # Finds the object from the 'slug' URL parameter
-=======
->>>>>>> 40d96618
 
     def get_context_data(self, **kwargs):
         context = super().get_context_data(**kwargs)
