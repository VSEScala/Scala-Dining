--- conflicted
+++ resolved
@@ -123,7 +123,10 @@
         """Filters transactions that have the given account as source or target."""
         return self.filter(Q(source=account) | Q(target=account))
 
-<<<<<<< HEAD
+    def csv(self) -> Iterator:
+        """Returns an iterator yielding a CSV file."""
+        return transactions_csv(self)
+
     def group_by_account(self, group_users=False, key="account"):
         """Group transactions by source and target account.
 
@@ -213,11 +216,6 @@
             }
 
         return result
-=======
-    def csv(self) -> Iterator:
-        """Returns an iterator yielding a CSV file."""
-        return transactions_csv(self)
->>>>>>> a0732dcf
 
 
 class Transaction(models.Model):
